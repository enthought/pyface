--- conflicted
+++ resolved
@@ -8,13 +8,8 @@
 from setuptools import setup, find_packages
 
 MAJOR = 4
-<<<<<<< HEAD
-MINOR = 5
-MICRO = 1
-=======
 MINOR = 6
 MICRO = 0
->>>>>>> 7c905c38
 
 IS_RELEASED = False
 
