--- conflicted
+++ resolved
@@ -53,12 +53,7 @@
     raise RuntimeError(msg)
 
 # useful constants
-<<<<<<< HEAD
-is_qt4 = qt_api in {"pyqt", "pyside"}
+is_qt4 = qt_api in {"pyqt"}
 is_qt5 = qt_api in {"pyqt5", "pyside2"}
 is_pyqt = qt_api in {"pyqt", "pyqt5"}
-is_pyside = qt_api in {"pyside", "pyside2"}
-=======
-is_qt4 = qt_api in {"pyqt"}
-is_qt5 = qt_api in {"pyqt5", "pyside2"}
->>>>>>> c285a0c4
+is_pyside = qt_api in {"pyside", "pyside2"}