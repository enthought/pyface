# (C) Copyright 2005-2021 Enthought, Inc., Austin, TX
# All rights reserved.
#
# This software is provided without warranty under the terms of the BSD
# license included in LICENSE.txt and may be redistributed only under
# the conditions described in the aforementioned license. The license
# is also available online at http://www.enthought.com/licenses/BSD.txt
#
# Thanks for using Enthought open source!
from . import qt_api

if qt_api == "pyqt":
    from PyQt4.Qt import QKeySequence, QTextCursor
    from PyQt4.QtGui import *

    # forward-compatible font weights
    # see https://doc.qt.io/qt-5/qfont.html#Weight-enum
    QFont.ExtraLight = 12
    QFont.Medium = 57
    QFont.ExtraBold = 81

elif qt_api == "pyqt5":
    from PyQt5.QtGui import *
    from PyQt5.QtWidgets import *
    from PyQt5.QtPrintSupport import *
    from PyQt5.QtCore import (
        QAbstractProxyModel,
        QItemSelection,
        QItemSelectionModel,
        QItemSelectionRange,
        QSortFilterProxyModel,
        QStringListModel,
    )

    QStyleOptionTabV2 = QStyleOptionTab
    QStyleOptionTabV3 = QStyleOptionTab
    QStyleOptionTabBarBaseV2 = QStyleOptionTabBarBase

else:
    from PySide2.QtGui import *
    from PySide2.QtWidgets import *
    from PySide2.QtPrintSupport import *
    from PySide2.QtCore import (
        QAbstractProxyModel,
        QItemSelection,
        QItemSelectionModel,
        QItemSelectionRange,
        QSortFilterProxyModel,
    )

    QStyleOptionTabV2 = QStyleOptionTab
    QStyleOptionTabV3 = QStyleOptionTab
<<<<<<< HEAD
    QStyleOptionTabBarBaseV2 = QStyleOptionTabBarBase

else:
    from PySide.QtGui import *

    # forward-compatible font weights
    # see https://doc.qt.io/qt-5/qfont.html#Weight-enum
    QFont.ExtraLight = 12
    QFont.Medium = 57
    QFont.ExtraBold = 81
=======
    QStyleOptionTabBarBaseV2 = QStyleOptionTabBarBase
>>>>>>> c285a0c4
<|MERGE_RESOLUTION|>--- conflicted
+++ resolved
@@ -50,17 +50,4 @@
 
     QStyleOptionTabV2 = QStyleOptionTab
     QStyleOptionTabV3 = QStyleOptionTab
-<<<<<<< HEAD
-    QStyleOptionTabBarBaseV2 = QStyleOptionTabBarBase
-
-else:
-    from PySide.QtGui import *
-
-    # forward-compatible font weights
-    # see https://doc.qt.io/qt-5/qfont.html#Weight-enum
-    QFont.ExtraLight = 12
-    QFont.Medium = 57
-    QFont.ExtraBold = 81
-=======
-    QStyleOptionTabBarBaseV2 = QStyleOptionTabBarBase
->>>>>>> c285a0c4
+    QStyleOptionTabBarBaseV2 = QStyleOptionTabBarBase