--- conflicted
+++ resolved
@@ -33,19 +33,13 @@
 from .i_field import IField
 from .i_spin_field import ISpinField
 from .i_text_field import ITextField
-<<<<<<< HEAD
 from .i_time_field import ITimeField
-=======
 from .i_toggle_field import IToggleField
->>>>>>> c285a0c4
 
 from .combo_field import ComboField
 from .spin_field import SpinField
 from .text_field import TextField
-<<<<<<< HEAD
 from .time_field import TimeField
-=======
 from .toggle_field import (
     CheckBoxField, RadioButtonField, ToggleButtonField,
-)
->>>>>>> c285a0c4
+)