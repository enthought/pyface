--- conflicted
+++ resolved
@@ -14,11 +14,7 @@
 import logging
 
 
-<<<<<<< HEAD
-from traits.api import Any, Bool, Int, Tuple, Str
-=======
-from traits.api import Any, Bool, HasTraits, Instance, Int, Tuple, Str
->>>>>>> c285a0c4
+from traits.api import Any, Bool, HasTraits, Int, Tuple, Str
 
 
 from pyface.ui_traits import Image
