# (C) Copyright 2005-2020 Enthought, Inc., Austin, TX
# All rights reserved.
#
# This software is provided without warranty under the terms of the BSD
# license included in LICENSE.txt and may be redistributed only under
# the conditions described in the aforementioned license. The license
# is also available online at http://www.enthought.com/licenses/BSD.txt
#
# Thanks for using Enthought open source!

from pyface.data_view.abstract_value_type import AbstractValueType


class NoValue(AbstractValueType):
    """ A ValueType that has no data in any channel. """

    def has_editor_value(self, model, row, column):
        return False

    def has_text(self, model, row, column):
        return False

<<<<<<< HEAD
    def has_image(self, model, row, column):
=======
    def has_tooltip(self, model, row, column):
>>>>>>> ae60ae20
        return False


#: Standard instance of the NoValue class, since it has no state.
no_value = NoValue()<|MERGE_RESOLUTION|>--- conflicted
+++ resolved
@@ -20,11 +20,10 @@
     def has_text(self, model, row, column):
         return False
 
-<<<<<<< HEAD
     def has_image(self, model, row, column):
-=======
+        return False
+
     def has_tooltip(self, model, row, column):
->>>>>>> ae60ae20
         return False
 
 
