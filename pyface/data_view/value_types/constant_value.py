# (C) Copyright 2005-2020 Enthought, Inc., Austin, TX
# All rights reserved.
#
# This software is provided without warranty under the terms of the BSD
# license included in LICENSE.txt and may be redistributed only under
# the conditions described in the aforementioned license. The license
# is also available online at http://www.enthought.com/licenses/BSD.txt
#
# Thanks for using Enthought open source!

from traits.api import Instance, Str, observe

from pyface.color import Color
from pyface.data_view.abstract_value_type import AbstractValueType
from pyface.ui_traits import Image


class ConstantValue(AbstractValueType):
    """ A value type that does not depend on the underlying data model.

    This value type is not editable, but the other data channels it
    provides can be modified by changing the appropriate trait on the
    value type.
    """

    #: The text value to display.
    text = Str(update_value_type=True)

<<<<<<< HEAD
    #: The color value to display or None if no color.
    color = Instance(Color)
=======
    #: The image value to display.
    image = Image(update_value_type=True)

    #: The tooltip value to display.
    tooltip = Str(update_value_type=True)
>>>>>>> b3b0e816

    def has_editor_value(self, model, row, column):
        return False

    def get_text(self, model, row, column):
        return self.text

<<<<<<< HEAD
    def has_color(self, model, row, column):
        """ Whether or not the value has color data.

        Returns true if the supplied color is not None.

        Parameters
        ----------
        model : AbstractDataModel
            The data model holding the data.
        row : sequence of int
            The row in the data model being queried.
        column : sequence of int
            The column in the data model being queried.

        Returns
        -------
        has_color : bool
            Whether or not the value has data-associated color
            values.
        """
        return self.color is not None

    def get_color(self, model, row, column):
        """ Get data-associated colour values for the given item.

        The default implementation returns white.

        Parameters
        ----------
        model : AbstractDataModel
            The data model holding the data.
        row : sequence of int
            The row in the data model being queried.
        column : sequence of int
            The column in the data model being queried.

        Returns
        -------
        color : Color instance
            The color associated with the cell.
        """
        return self.color

    @observe('color.rgba')
    def _color_updated(self, event):
        self.updated = True
=======
    def has_image(self, model, row, column):
        return self.image is not None

    def get_image(self, model, row, column):
        if self.image is not None:
            return self.image
        return super().get_image(model, row, column)

    def get_tooltip(self, model, row, column):
        return self.tooltip
>>>>>>> b3b0e816
<|MERGE_RESOLUTION|>--- conflicted
+++ resolved
@@ -26,16 +26,14 @@
     #: The text value to display.
     text = Str(update_value_type=True)
 
-<<<<<<< HEAD
     #: The color value to display or None if no color.
     color = Instance(Color)
-=======
+
     #: The image value to display.
     image = Image(update_value_type=True)
 
     #: The tooltip value to display.
     tooltip = Str(update_value_type=True)
->>>>>>> b3b0e816
 
     def has_editor_value(self, model, row, column):
         return False
@@ -43,7 +41,6 @@
     def get_text(self, model, row, column):
         return self.text
 
-<<<<<<< HEAD
     def has_color(self, model, row, column):
         """ Whether or not the value has color data.
 
@@ -87,10 +84,6 @@
         """
         return self.color
 
-    @observe('color.rgba')
-    def _color_updated(self, event):
-        self.updated = True
-=======
     def has_image(self, model, row, column):
         return self.image is not None
 
@@ -101,4 +94,7 @@
 
     def get_tooltip(self, model, row, column):
         return self.tooltip
->>>>>>> b3b0e816
+
+    @observe('color.rgba')
+    def _color_updated(self, event):
+        self.updated = True