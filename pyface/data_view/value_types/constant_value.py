# (C) Copyright 2005-2020 Enthought, Inc., Austin, TX
# All rights reserved.
#
# This software is provided without warranty under the terms of the BSD
# license included in LICENSE.txt and may be redistributed only under
# the conditions described in the aforementioned license. The license
# is also available online at http://www.enthought.com/licenses/BSD.txt
#
# Thanks for using Enthought open source!

from traits.api import Str

from pyface.data_view.abstract_value_type import AbstractValueType
from pyface.ui_traits import Image


class ConstantValue(AbstractValueType):
    """ A value type that does not depend on the underlying data model.

    This value type is not editable, but the other data channels it
    provides can be modified by changing the appropriate trait on the
    value type.
    """

    #: The text value to display.
    text = Str(update_value_type=True)

<<<<<<< HEAD
    #: The image value to display.
    image = Image(update_value_type=True)
=======
    #: The tooltip value to display.
    tooltip = Str(update_value_type=True)
>>>>>>> ae60ae20

    def has_editor_value(self, model, row, column):
        return False

    def get_text(self, model, row, column):
        return self.text

<<<<<<< HEAD
    def has_image(self, model, row, column):
        return self.image is not None

    def get_image(self, model, row, column):
        if self.image is not None:
            return self.image
        return super().get_image(model, row, column)
=======
    def get_tooltip(self, model, row, column):
        return self.tooltip
>>>>>>> ae60ae20
<|MERGE_RESOLUTION|>--- conflicted
+++ resolved
@@ -25,13 +25,11 @@
     #: The text value to display.
     text = Str(update_value_type=True)
 
-<<<<<<< HEAD
     #: The image value to display.
     image = Image(update_value_type=True)
-=======
+
     #: The tooltip value to display.
     tooltip = Str(update_value_type=True)
->>>>>>> ae60ae20
 
     def has_editor_value(self, model, row, column):
         return False
@@ -39,7 +37,6 @@
     def get_text(self, model, row, column):
         return self.text
 
-<<<<<<< HEAD
     def has_image(self, model, row, column):
         return self.image is not None
 
@@ -47,7 +44,6 @@
         if self.image is not None:
             return self.image
         return super().get_image(model, row, column)
-=======
+
     def get_tooltip(self, model, row, column):
-        return self.tooltip
->>>>>>> ae60ae20
+        return self.tooltip