# (C) Copyright 2005-2020 Enthought, Inc., Austin, TX
# All rights reserved.
#
# This software is provided without warranty under the terms of the BSD
# license included in LICENSE.txt and may be redistributed only under
# the conditions described in the aforementioned license. The license
# is also available online at http://www.enthought.com/licenses/BSD.txt
#
# Thanks for using Enthought open source!

""" Provides an AbstractValueType ABC for Pyface data models.

This module provides an ABC for data view value types, which are responsible
for adapting raw data values as used by the data model's ``get_value`` and
``set_value`` methods to the data channels that the data view expects, such
as text, color, icons, etc.

It is up to the data view to take this standardized data and determine what
and how to actually display it.
"""

from enum import IntEnum

from traits.api import ABCHasStrictTraits, Event, observe

<<<<<<< HEAD
from pyface.color import Color
from .abstract_data_model import DataViewSetError
=======
from .data_view_errors import DataViewSetError


class CheckState(IntEnum):
    "Possible checkbox states"
    # XXX in the future this may need a "partial" state, see Pyface #695
    UNCHECKED = 0
    CHECKED = 1
>>>>>>> b3b0e816


class AbstractValueType(ABCHasStrictTraits):
    """ A value type converts raw data into data channels.

    The data channels are editor value, text, color, image, and description.
    The data channels are used by other parts of the code to produce the actual
    display.

    Subclasses should mark traits that potentially affect the display of values
    with ``update_value_type=True`` metdadata, or alternatively fire the
    ``updated`` event when the state of the value type changes.

    Each data channel is set up to have a method which returns whether there
    is a value for the channel, a second method which returns the value,
    and an optional third method which sets the channel value.  These methods
    should not raise an Exception, eveen when called inappropriately (eg.
    calling a "get" method after a "has" method has returned False).
    """

    #: Fired when a change occurs that requires updating values.
    updated = Event

    def has_editor_value(self, model, row, column):
        """ Return whether or not the value can be edited.

        The default implementation is that cells that can be set are
        editable.

        Parameters
        ----------
        model : AbstractDataModel
            The data model holding the data.
        row : sequence of int
            The row in the data model being queried.
        column : sequence of int
            The column in the data model being queried.

        Returns
        -------
        has_editor_value : bool
            Whether or not the value is editable.
        """
        return model.can_set_value(row, column)

    def get_editor_value(self, model, row, column):
        """ Return a value suitable for editing.

        The default implementation is to return the underlying data value
        directly from the data model.

        Parameters
        ----------
        model : AbstractDataModel
            The data model holding the data.
        row : sequence of int
            The row in the data model being queried.
        column : sequence of int
            The column in the data model being queried.

        Returns
        -------
        value : any
            The value to edit.
        """
        return model.get_value(row, column)

    def set_editor_value(self, model, row, column, value):
        """ Set a value that is returned from editing.

        The default implementation is to set the value directly from the
        data model.  Returns True if successful, False if it fails.

        Parameters
        ----------
        model : AbstractDataModel
            The data model holding the data.
        row : sequence of int
            The row in the data model being queried.
        column : sequence of int
            The column in the data model being queried.
        value : any
            The value to set.

        Raises
        -------
        DataViewSetError
            If the value cannot be set.
        """
        model.set_value(row, column, value)

    def has_text(self, model, row, column):
        """ Whether or not the value has a textual representation.

        The default implementation returns True if ``get_text``
        returns a non-empty value.

        Parameters
        ----------
        model : AbstractDataModel
            The data model holding the data.
        row : sequence of int
            The row in the data model being queried.
        column : sequence of int
            The column in the data model being queried.

        Returns
        -------
        has_text : bool
            Whether or not the value has a textual representation.
        """
        return self.get_text(model, row, column) != ""

    def get_text(self, model, row, column):
        """ The textual representation of the underlying value.

        The default implementation calls str() on the underlying value.

        Parameters
        ----------
        model : AbstractDataModel
            The data model holding the data.
        row : sequence of int
            The row in the data model being queried.
        column : sequence of int
            The column in the data model being queried.

        Returns
        -------
        text : str
            The textual representation of the underlying value.
        """
        return str(model.get_value(row, column))

    def set_text(self, model, row, column, text):
        """ Set the text of the underlying value.

        This is provided primarily for backends which may not permit
        non-text editing of values, in which case this provides an
        alternative route to setting the value.  The default implementation
        does not allow setting the text.

        Parameters
        ----------
        model : AbstractDataModel
            The data model holding the data.
        row : sequence of int
            The row in the data model being queried.
        column : sequence of int
            The column in the data model being queried.
        text : str
            The text to set.

        Raises
        -------
        DataViewSetError
            If the value cannot be set.
        """
        raise DataViewSetError("Cannot set value.")

<<<<<<< HEAD
    def has_color(self, model, row, column):
        """ Whether or not the value has color data.
=======
    def has_image(self, model, row, column):
        """ Whether or not the value has an image associated with it.

        The default implementation returns True if ``get_image``
        returns a non-None value.

        Parameters
        ----------
        model : AbstractDataModel
            The data model holding the data.
        row : sequence of int
            The row in the data model being queried.
        column : sequence of int
            The column in the data model being queried.

        Returns
        -------
        has_image : bool
            Whether or not the value has an image associated with it.
        """
        return False

    def get_image(self, model, row, column):
        """ An image associated with the underlying value.

        The default implementation returns None.

        Parameters
        ----------
        model : AbstractDataModel
            The data model holding the data.
        row : sequence of int
            The row in the data model being queried.
        column : sequence of int
            The column in the data model being queried.

        Returns
        -------
        image : IImageResource
            The image associated with the underlying value.
        """
        from pyface.image_resource import ImageResource
        return ImageResource("image_not_found")

    def has_check_state(self, model, row, column):
        """ Whether or not the value has checked state.
>>>>>>> b3b0e816

        The default implementation returns False.

        Parameters
        ----------
        model : AbstractDataModel
            The data model holding the data.
        row : sequence of int
            The row in the data model being queried.
        column : sequence of int
            The column in the data model being queried.

        Returns
        -------
<<<<<<< HEAD
        has_color : bool
            Whether or not the value has data-associated color
            values.
        """
        return False

    def get_color(self, model, row, column):
        """ Get data-associated colour values for the given item.

        The default implementation returns white.
=======
        has_check_state : bool
            Whether or not the value has a checked state.
        """
        return False

    def get_check_state(self, model, row, column):
        """ The state of the item check box.

        The default implementation returns "checked" if the value is
        truthy, or "unchecked" if the value is falsey.
>>>>>>> b3b0e816

        Parameters
        ----------
        model : AbstractDataModel
            The data model holding the data.
        row : sequence of int
            The row in the data model being queried.
        column : sequence of int
            The column in the data model being queried.

        Returns
        -------
<<<<<<< HEAD
        color : Color instance
            The color associated with the cell.
        """
        return Color(rgba=(1.0, 1.0, 1.0, 1.0))
=======
        check_state : CheckState
            The current checked state.
        """
        return (
            CheckState.CHECKED
            if model.get_value(row, column)
            else CheckState.UNCHECKED
        )

    def set_check_state(self, model, row, column, check_state):
        """ Set the checked state of the underlying value.

        The default implementation does not allow setting the checked state.

        Parameters
        ----------
        model : AbstractDataModel
            The data model holding the data.
        row : sequence of int
            The row in the data model being queried.
        column : sequence of int
            The column in the data model being queried.
        check_state : CheckState
            The check state value to set.

        Raises
        -------
        DataViewSetError
            If the value cannot be set.
        """
        raise DataViewSetError("Cannot set check state.")

    def has_tooltip(self, model, row, column):
        """ Whether or not the value has a tooltip.

        The default implementation returns True if ``get_tooltip``
        returns a non-empty value.
        has_tooltip : bool
            Whether or not the value has a textual representation.
        """
        return self.get_tooltip(model, row, column) != ""

    def get_tooltip(self, model, row, column):
        """ The tooltip for the underlying value.

        The default implementation returns an empty string.

        tooltip : str
            The textual representation of the underlying value.
        """
        return ""
>>>>>>> b3b0e816

    @observe('+update_value_type')
    def update_value_type(self, event=None):
        """ Fire update event when marked traits change. """
        self.updated = True<|MERGE_RESOLUTION|>--- conflicted
+++ resolved
@@ -23,10 +23,7 @@
 
 from traits.api import ABCHasStrictTraits, Event, observe
 
-<<<<<<< HEAD
 from pyface.color import Color
-from .abstract_data_model import DataViewSetError
-=======
 from .data_view_errors import DataViewSetError
 
 
@@ -35,7 +32,6 @@
     # XXX in the future this may need a "partial" state, see Pyface #695
     UNCHECKED = 0
     CHECKED = 1
->>>>>>> b3b0e816
 
 
 class AbstractValueType(ABCHasStrictTraits):
@@ -196,72 +192,9 @@
         """
         raise DataViewSetError("Cannot set value.")
 
-<<<<<<< HEAD
     def has_color(self, model, row, column):
         """ Whether or not the value has color data.
-=======
-    def has_image(self, model, row, column):
-        """ Whether or not the value has an image associated with it.
-
-        The default implementation returns True if ``get_image``
-        returns a non-None value.
-
-        Parameters
-        ----------
-        model : AbstractDataModel
-            The data model holding the data.
-        row : sequence of int
-            The row in the data model being queried.
-        column : sequence of int
-            The column in the data model being queried.
-
-        Returns
-        -------
-        has_image : bool
-            Whether or not the value has an image associated with it.
-        """
-        return False
-
-    def get_image(self, model, row, column):
-        """ An image associated with the underlying value.
-
-        The default implementation returns None.
-
-        Parameters
-        ----------
-        model : AbstractDataModel
-            The data model holding the data.
-        row : sequence of int
-            The row in the data model being queried.
-        column : sequence of int
-            The column in the data model being queried.
-
-        Returns
-        -------
-        image : IImageResource
-            The image associated with the underlying value.
-        """
-        from pyface.image_resource import ImageResource
-        return ImageResource("image_not_found")
-
-    def has_check_state(self, model, row, column):
-        """ Whether or not the value has checked state.
->>>>>>> b3b0e816
-
-        The default implementation returns False.
-
-        Parameters
-        ----------
-        model : AbstractDataModel
-            The data model holding the data.
-        row : sequence of int
-            The row in the data model being queried.
-        column : sequence of int
-            The column in the data model being queried.
-
-        Returns
-        -------
-<<<<<<< HEAD
+
         has_color : bool
             Whether or not the value has data-associated color
             values.
@@ -272,7 +205,72 @@
         """ Get data-associated colour values for the given item.
 
         The default implementation returns white.
-=======
+
+        color : Color instance
+            The color associated with the cell.
+        """
+        return Color(rgba=(1.0, 1.0, 1.0, 1.0))
+
+    def has_image(self, model, row, column):
+        """ Whether or not the value has an image associated with it.
+
+        The default implementation returns True if ``get_image``
+        returns a non-None value.
+
+        Parameters
+        ----------
+        model : AbstractDataModel
+            The data model holding the data.
+        row : sequence of int
+            The row in the data model being queried.
+        column : sequence of int
+            The column in the data model being queried.
+
+        Returns
+        -------
+        has_image : bool
+            Whether or not the value has an image associated with it.
+        """
+        return False
+
+    def get_image(self, model, row, column):
+        """ An image associated with the underlying value.
+
+        The default implementation returns None.
+
+        Parameters
+        ----------
+        model : AbstractDataModel
+            The data model holding the data.
+        row : sequence of int
+            The row in the data model being queried.
+        column : sequence of int
+            The column in the data model being queried.
+
+        Returns
+        -------
+        image : IImageResource
+            The image associated with the underlying value.
+        """
+        from pyface.image_resource import ImageResource
+        return ImageResource("image_not_found")
+
+    def has_check_state(self, model, row, column):
+        """ Whether or not the value has checked state.
+
+        The default implementation returns False.
+
+        Parameters
+        ----------
+        model : AbstractDataModel
+            The data model holding the data.
+        row : sequence of int
+            The row in the data model being queried.
+        column : sequence of int
+            The column in the data model being queried.
+
+        Returns
+        -------
         has_check_state : bool
             Whether or not the value has a checked state.
         """
@@ -283,25 +281,18 @@
 
         The default implementation returns "checked" if the value is
         truthy, or "unchecked" if the value is falsey.
->>>>>>> b3b0e816
-
-        Parameters
-        ----------
-        model : AbstractDataModel
-            The data model holding the data.
-        row : sequence of int
-            The row in the data model being queried.
-        column : sequence of int
-            The column in the data model being queried.
-
-        Returns
-        -------
-<<<<<<< HEAD
-        color : Color instance
-            The color associated with the cell.
-        """
-        return Color(rgba=(1.0, 1.0, 1.0, 1.0))
-=======
+
+        Parameters
+        ----------
+        model : AbstractDataModel
+            The data model holding the data.
+        row : sequence of int
+            The row in the data model being queried.
+        column : sequence of int
+            The column in the data model being queried.
+
+        Returns
+        -------
         check_state : CheckState
             The current checked state.
         """
@@ -353,7 +344,6 @@
             The textual representation of the underlying value.
         """
         return ""
->>>>>>> b3b0e816
 
     @observe('+update_value_type')
     def update_value_type(self, event=None):
