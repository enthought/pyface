--- conflicted
+++ resolved
@@ -182,42 +182,55 @@
         """
         raise DataViewSetError("Cannot set value.")
 
-<<<<<<< HEAD
     def has_image(self, model, row, column):
         """ Whether or not the value has an image associated with it.
 
         The default implementation returns True if ``get_image``
         returns a non-None value.
-=======
+
+        Parameters
+        ----------
+        model : AbstractDataModel
+            The data model holding the data.
+        row : sequence of int
+            The row in the data model being queried.
+        column : sequence of int
+            The column in the data model being queried.
+
+        Returns
+        -------
+        has_image : bool
+            Whether or not the value has an image associated with it.
+        """
+        return False
+
+    def get_image(self, model, row, column):
+        """ An image associated with the underlying value.
+
+        The default implementation returns None.
+
+        Parameters
+        ----------
+        model : AbstractDataModel
+            The data model holding the data.
+        row : sequence of int
+            The row in the data model being queried.
+        column : sequence of int
+            The column in the data model being queried.
+
+        Returns
+        -------
+        image : IImageResource
+            The image associated with the underlying value.
+        """
+        from pyface.image_resource import ImageResource
+        return ImageResource("image_not_found")
+
     def has_tooltip(self, model, row, column):
         """ Whether or not the value has a tooltip.
 
         The default implementation returns True if ``get_tooltip``
         returns a non-empty value.
->>>>>>> ae60ae20
-
-        Parameters
-        ----------
-        model : AbstractDataModel
-            The data model holding the data.
-        row : sequence of int
-            The row in the data model being queried.
-        column : sequence of int
-            The column in the data model being queried.
-
-        Returns
-        -------
-<<<<<<< HEAD
-        has_image : bool
-            Whether or not the value has an image associated with it.
-        """
-        return False
-
-    def get_image(self, model, row, column):
-        """ An image associated with the underlying value.
-
-        The default implementation returns None.
-=======
         has_tooltip : bool
             Whether or not the value has a textual representation.
         """
@@ -227,31 +240,11 @@
         """ The tooltip for the underlying value.
 
         The default implementation returns an empty string.
->>>>>>> ae60ae20
-
-        Parameters
-        ----------
-        model : AbstractDataModel
-            The data model holding the data.
-        row : sequence of int
-            The row in the data model being queried.
-        column : sequence of int
-            The column in the data model being queried.
-
-        Returns
-        -------
-<<<<<<< HEAD
-        image : IImageResource
-            The image associated with the underlying value.
-        """
-        from pyface.image_resource import ImageResource
-        return ImageResource("image_not_found")
-=======
+
         tooltip : str
             The textual representation of the underlying value.
         """
         return ""
->>>>>>> ae60ae20
 
     @observe('+update_value_type')
     def update_value_type(self, event=None):
