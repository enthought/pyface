--- conflicted
+++ resolved
@@ -4,18 +4,11 @@
 if ETSConfig.toolkit not in ['', 'qt4']:
     raise unittest.SkipTest("TestEnamlTaskPane: Enaml does not support WX")
 
-<<<<<<< HEAD
-from traits_enaml.testing.gui_test_assistant import GuiTestAssistant
-from enaml.widgets.api import Label
-=======
 try:
     from enaml.widgets.api import Label
     from traits_enaml.testing.gui_test_assistant import GuiTestAssistant
 except ImportError:
-    @unittest.skip("Enaml not installed")
-    class GuiTestAssistant(object):
-        pass
->>>>>>> 928283e5
+    raise unittest.SkipTest("Enaml not installed")
 
 from pyface.tasks.api import EnamlTaskPane
 
