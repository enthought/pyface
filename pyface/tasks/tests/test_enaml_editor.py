--- conflicted
+++ resolved
@@ -3,25 +3,9 @@
 from traits.testing.unittest_tools import unittest
 from traits.etsconfig.api import ETSConfig
 
-# Skip tests if Enaml is not installed or we're using the wx backend.
-SKIP_REASON = None
 if ETSConfig.toolkit not in ['', 'qt4']:
-    SKIP_REASON = "Enaml does not support WX"
-else:
-    try:
-        from enaml.widgets.api import Label
-        from traits_enaml.testing.gui_test_assistant import GuiTestAssistant
-    except ImportError:
-        SKIP_REASON = "Enaml not installed"
+    raise unittest.SkipTest("TestEnamlEditor: Enaml does not support WX")
 
-if SKIP_REASON is not None:
-    # Dummy class so that the TestEnamlTaskPane class definition below
-    # doesn't fail.
-
-    class GuiTestAssistant(object):
-        pass
-
-<<<<<<< HEAD
 if os.environ.get('QT_API', None) == 'pyqt5':
     raise unittest.SkipTest("TestEnamlDockPane: Enaml does not support Qt5")
 
@@ -30,8 +14,6 @@
     from traits_enaml.testing.gui_test_assistant import GuiTestAssistant
 except ImportError:
     raise unittest.SkipTest("Enaml not installed")
-=======
->>>>>>> e4998884
 
 from traits.api import Str
 from pyface.tasks.api import EnamlEditor
