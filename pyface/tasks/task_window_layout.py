--- conflicted
+++ resolved
@@ -8,11 +8,7 @@
 #
 # Thanks for using Enthought open source!
 
-<<<<<<< HEAD
-from traits.api import Enum, Instance, List, Str, Tuple, Union
-=======
 from traits.api import Either, List, Str, Tuple, Enum, Instance, Union
->>>>>>> c285a0c4
 
 
 from pyface.tasks.task_layout import LayoutContainer, TaskLayout
@@ -26,15 +22,9 @@
     #: active.
     active_task = Str()
 
-<<<<<<< HEAD
-    # The tasks contained in the window. If an ID is specified, the task will
-    # use its default layout. Otherwise, it will use the specified TaskLayout.
-    items = List(Union(Str, Instance(TaskLayout)), pretty_skip=True)
-=======
     #: The tasks contained in the window. If an ID is specified, the task will
     #: use its default layout. Otherwise, it will use the specified TaskLayout
-    items = List(Either(Str, Instance(TaskLayout)), pretty_skip=True)
->>>>>>> c285a0c4
+    items = List(Union(Str, Instance(TaskLayout)), pretty_skip=True)
 
     #: The position of the window.
     position = Tuple(-1, -1)
