# (C) Copyright 2005-2023 Enthought, Inc., Austin, TX
# All rights reserved.
#
# This software is provided without warranty under the terms of the BSD
# license included in LICENSE.txt and may be redistributed only under
# the conditions described in the aforementioned license. The license
# is also available online at http://www.enthought.com/licenses/BSD.txt
#
# Thanks for using Enthought open source!
#
# Author: Enthought, Inc.
# Description: <Enthought pyface package component>

""" The Qt-specific implementation of the spin field class """


from traits.api import provides

from pyface.fields.i_spin_field import ISpinField, MSpinField
from pyface.qt.QtGui import QSpinBox
<<<<<<< HEAD
from .editable_field import EditableField
=======
from pyface.ui.qt4.util.alignment import (
    alignment_to_qalignment, qalignment_to_alignment
)
from .field import Field
>>>>>>> 39316959


@provides(ISpinField)
class SpinField(MSpinField, EditableField):
    """ The Qt-specific implementation of the spin field class """

    # ------------------------------------------------------------------------
    # IWidget interface
    # ------------------------------------------------------------------------

    def _create_control(self, parent):
        """ Create the toolkit-specific control that represents the widget. """

        control = QSpinBox(parent)
        return control

    # ------------------------------------------------------------------------
    # Private interface
    # ------------------------------------------------------------------------

    def _get_control_bounds(self):
        """ Toolkit specific method to get the control's bounds. """
        return (self.control.minimum(), self.control.maximum())

    def _set_control_bounds(self, bounds):
        """ Toolkit specific method to set the control's bounds. """
        self.control.setRange(*bounds)

    def _get_control_wrap(self):
        """ Toolkit specific method to get whether the control wraps. """
        return self.control.wrapping()

    def _set_control_wrap(self, wrap):
        """ Toolkit specific method to set whether the control wraps. """
        self.control.setWrapping(wrap)

    def _get_control_alignment(self):
        """ Toolkit specific method to get the control's alignment. """
        return qalignment_to_alignment(self.control.alignment())

    def _set_control_alignment(self, alignment):
        """ Toolkit specific method to set the control's alignment. """
        self.control.setAlignment(alignment_to_qalignment(alignment))<|MERGE_RESOLUTION|>--- conflicted
+++ resolved
@@ -18,14 +18,10 @@
 
 from pyface.fields.i_spin_field import ISpinField, MSpinField
 from pyface.qt.QtGui import QSpinBox
-<<<<<<< HEAD
-from .editable_field import EditableField
-=======
 from pyface.ui.qt4.util.alignment import (
     alignment_to_qalignment, qalignment_to_alignment
 )
-from .field import Field
->>>>>>> 39316959
+from .editable_field import EditableField
 
 
 @provides(ISpinField)
