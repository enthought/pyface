--- conflicted
+++ resolved
@@ -45,21 +45,10 @@
 
     # Pens used to draw the 'selection' marker:
     _selectedPenDark = wx.Pen(
-<<<<<<< HEAD
-        wx.SystemSettings.GetColour( wx.SYS_COLOUR_3DSHADOW ), 1,
-        wx.PENSTYLE_SOLID
-    )
-
-    _selectedPenLight = wx.Pen(
-        wx.SystemSettings.GetColour( wx.SYS_COLOUR_3DHIGHLIGHT ), 1,
-        wx.PENSTYLE_SOLID
-    )
-=======
         wx.SystemSettings.GetColour(wx.SYS_COLOUR_3DSHADOW), 1, wx.SOLID)
 
     _selectedPenLight = wx.Pen(
         wx.SystemSettings.GetColour(wx.SYS_COLOUR_3DHIGHLIGHT), 1, wx.SOLID)
->>>>>>> 9c4c915b
 
     #---------------------------------------------------------------------------
     #  Trait definitions:
@@ -202,11 +191,7 @@
         control = self.control
         control.ReleaseMouse()
         self._button_down = False
-<<<<<<< HEAD
-        wdx, wdy          = control.GetClientSize()
-=======
         wdx, wdy = control.GetClientSize().Get()
->>>>>>> 9c4c915b
         x, y              = event.GetX(), event.GetY()
         control.Refresh()
         if (0 <= x < wdx) and (0 <= y < wdy):
@@ -221,15 +206,9 @@
         """ Called when the widget needs repainting.
         """
         wdc      = wx.PaintDC( self.control )
-<<<<<<< HEAD
-        wdx, wdy = self.control.GetClientSize()
-        ox       = (wdx - self._dx) // 2
-        oy       = (wdy - self._dy) // 2
-=======
         wdx, wdy = self.control.GetClientSize().Get()
         ox       = (wdx - self._dx) / 2
         oy       = (wdy - self._dy) / 2
->>>>>>> 9c4c915b
 
         disabled = (not self.control.IsEnabled())
         if self._image is not None:
