# (C) Copyright 2005-2021 Enthought, Inc., Austin, TX
# All rights reserved.
#
# This software is provided without warranty under the terms of the BSD
# license included in LICENSE.txt and may be redistributed only under
# the conditions described in the aforementioned license. The license
# is also available online at http://www.enthought.com/licenses/BSD.txt
#
# Thanks for using Enthought open source!
#
#  Description: Image and text-based pyface button/toolbar/radio button control.

""" An image and text-based control that can be used as a normal, radio or
    toolbar button.
"""

import warnings
import wx

from numpy import array, frombuffer, reshape, ravel, dtype

from traits.api import Any, Bool, Str, Range, Enum, Instance, Event

<<<<<<< HEAD
from pyface.ui_traits import Image
from .widget import Widget
=======
from pyface.ui_traits import Orientation
from .layout_widget import LayoutWidget
from .image_resource import ImageResource
>>>>>>> c285a0c4

# -------------------------------------------------------------------------------
#  Constants:
# -------------------------------------------------------------------------------

# Text color used when a button is disabled:
DisabledTextColor = wx.Colour(128, 128, 128)

# -------------------------------------------------------------------------------
#  'ImageButton' class:
# -------------------------------------------------------------------------------


class ImageButton(LayoutWidget):
    """ An image and text-based control that can be used as a normal, radio or
        toolbar button.
    """

    # Pens used to draw the 'selection' marker:
    _selectedPenDark = wx.Pen(
        wx.SystemSettings.GetColour(wx.SYS_COLOUR_3DSHADOW), 1, wx.SOLID
    )

    _selectedPenLight = wx.Pen(
        wx.SystemSettings.GetColour(wx.SYS_COLOUR_3DHIGHLIGHT), 1, wx.SOLID
    )

    # ---------------------------------------------------------------------------
    #  Trait definitions:
    # ---------------------------------------------------------------------------

    # The image:
    image = Image()

    # The (optional) label:
    label = Str()

    # Extra padding to add to both the left and right sides:
    width_padding = Range(0, 31, 7)

    # Extra padding to add to both the top and bottom sides:
    height_padding = Range(0, 31, 5)

    # Presentation style:
    style = Enum("button", "radio", "toolbar", "checkbox")

    # Orientation of the text relative to the image:
    orientation = Orientation()

    # Is the control selected ('radio' or 'checkbox' style)?
    selected = Bool(False)

    # Fired when a 'button' or 'toolbar' style control is clicked:
    clicked = Event()

    _image = Any()

    # ---------------------------------------------------------------------------
    #  Initializes the object:
    # ---------------------------------------------------------------------------

    def __init__(self, parent, **traits):
        """ Creates a new image control.
        """
        create = traits.pop("create", True)

        super().__init__(parent=parent, **traits)

        if create:
            self.create()
            warnings.warn(
                "automatic widget creation is deprecated and will be removed "
                "in a future Pyface version, use create=False and explicitly "
                "call create() for future behaviour",
                PendingDeprecationWarning,
            )

    def _create_control(self, parent):
        self._recalc_size()

        control = wx.Window(parent, -1, size=wx.Size(self._dx, self._dy))
        control._owner = self
        self._mouse_over = self._button_down = False

        # Set up mouse event handlers:
        control.Bind(wx.EVT_ENTER_WINDOW, self._on_enter_window)
        control.Bind(wx.EVT_LEAVE_WINDOW, self._on_leave_window)
        control.Bind(wx.EVT_LEFT_DOWN, self._on_left_down)
        control.Bind(wx.EVT_LEFT_UP, self._on_left_up)
        control.Bind(wx.EVT_PAINT, self._on_paint)

        return control

    def _recalc_size(self):
        # Calculate the size of the button:
        idx = idy = tdx = tdy = 0
        if self._image is not None:
            idx = self._image.GetWidth()
            idy = self._image.GetHeight()

        if self.label != "":
            dc = wx.ScreenDC()
            dc.SetFont(wx.NORMAL_FONT)
            tdx, tdy = dc.GetTextExtent(self.label)

        wp2 = self.width_padding + 2
        hp2 = self.height_padding + 2
        if self.orientation == "horizontal":
            self._ix = wp2
            spacing = (idx > 0) * (tdx > 0) * 4
            self._tx = self._ix + idx + spacing
            dx = idx + tdx + spacing
            dy = max(idy, tdy)
            self._iy = hp2 + ((dy - idy) // 2)
            self._ty = hp2 + ((dy - tdy) // 2)
        else:
            self._iy = hp2
            spacing = (idy > 0) * (tdy > 0) * 2
            self._ty = self._iy + idy + spacing
            dx = max(idx, tdx)
            dy = idy + tdy + spacing
            self._ix = wp2 + ((dx - idx) // 2)
            self._tx = wp2 + ((dx - tdx) // 2)

        # Create the toolkit-specific control:
        self._dx = dx + wp2 + wp2
        self._dy = dy + hp2 + hp2

    # ---------------------------------------------------------------------------
    #  Handles the 'image' trait being changed:
    # ---------------------------------------------------------------------------

    def _image_changed(self, image):
        self._image = self._mono_image = None
        if image is not None:
            self._img = image.create_image()
            self._image = self._img.ConvertToBitmap()

        self._recalc_size()
        self.control.SetSize(wx.Size(self._dx, self._dy))

        if self.control is not None:
            self.control.Refresh()

    # ---------------------------------------------------------------------------
    #  Handles the 'selected' trait being changed:
    # ---------------------------------------------------------------------------

    def _selected_changed(self, selected):
        """ Handles the 'selected' trait being changed.
        """
        if selected and (self.style == "radio"):
            for control in self.control.GetParent().GetChildren():
                owner = getattr(control, "_owner", None)
                if (
                    isinstance(owner, ImageButton)
                    and owner.selected
                    and (owner is not self)
                ):
                    owner.selected = False
                    break

        self.control.Refresh()

    # -- wx event handlers ----------------------------------------------------------

    def _on_enter_window(self, event):
        """ Called when the mouse enters the widget. """

        if self.style != "button":
            self._mouse_over = True
            self.control.Refresh()

    def _on_leave_window(self, event):
        """ Called when the mouse leaves the widget. """

        if self._mouse_over:
            self._mouse_over = False
            self.control.Refresh()

    def _on_left_down(self, event):
        """ Called when the left mouse button goes down on the widget. """
        self._button_down = True
        self.control.CaptureMouse()
        self.control.Refresh()

    def _on_left_up(self, event):
        """ Called when the left mouse button goes up on the widget. """
        control = self.control
        control.ReleaseMouse()
        self._button_down = False
        wdx, wdy = control.GetClientSize().Get()
        x, y = event.GetX(), event.GetY()
        control.Refresh()
        if (0 <= x < wdx) and (0 <= y < wdy):
            if self.style == "radio":
                self.selected = True
            elif self.style == "checkbox":
                self.selected = not self.selected
            else:
                self.clicked = True

    def _on_paint(self, event):
        """ Called when the widget needs repainting.
        """
        wdc = wx.PaintDC(self.control)
        wdx, wdy = self.control.GetClientSize().Get()
        ox = (wdx - self._dx) / 2
        oy = (wdy - self._dy) / 2

        disabled = not self.control.IsEnabled()
        if self._image is not None:
            image = self._image
            if disabled:
                if self._mono_image is None:
                    img = self._img
                    data = reshape(
                        frombuffer(img.GetData(), dtype("uint8")), (-1, 3)
                    ) * array([[0.297, 0.589, 0.114]])
                    g = data[:, 0] + data[:, 1] + data[:, 2]
                    data[:, 0] = data[:, 1] = data[:, 2] = g
                    img.SetData(ravel(data.astype(dtype("uint8"))).tostring())
                    img.SetMaskColour(0, 0, 0)
                    self._mono_image = img.ConvertToBitmap()
                    self._img = None
                image = self._mono_image
            wdc.DrawBitmap(image, ox + self._ix, oy + self._iy, True)

        if self.label != "":
            if disabled:
                wdc.SetTextForeground(DisabledTextColor)
            wdc.SetFont(wx.NORMAL_FONT)
            wdc.DrawText(self.label, ox + self._tx, oy + self._ty)
        pens = [self._selectedPenLight, self._selectedPenDark]
        bd = self._button_down
        style = self.style
        is_rc = style in ("radio", "checkbox")
        if bd or (style == "button") or (is_rc and self.selected):
            if is_rc:
                bd = 1 - bd
            wdc.SetBrush(wx.TRANSPARENT_BRUSH)
            wdc.SetPen(pens[bd])
            wdc.DrawLine(1, 1, wdx - 1, 1)
            wdc.DrawLine(1, 1, 1, wdy - 1)
            wdc.DrawLine(2, 2, wdx - 2, 2)
            wdc.DrawLine(2, 2, 2, wdy - 2)
            wdc.SetPen(pens[1 - bd])
            wdc.DrawLine(wdx - 2, 2, wdx - 2, wdy - 1)
            wdc.DrawLine(2, wdy - 2, wdx - 2, wdy - 2)
            wdc.DrawLine(wdx - 3, 3, wdx - 3, wdy - 2)
            wdc.DrawLine(3, wdy - 3, wdx - 3, wdy - 3)

        elif self._mouse_over and (not self.selected):
            wdc.SetBrush(wx.TRANSPARENT_BRUSH)
            wdc.SetPen(pens[bd])
            wdc.DrawLine(0, 0, wdx, 0)
            wdc.DrawLine(0, 1, 0, wdy)
            wdc.SetPen(pens[1 - bd])
            wdc.DrawLine(wdx - 1, 1, wdx - 1, wdy)
            wdc.DrawLine(1, wdy - 1, wdx - 1, wdy - 1)<|MERGE_RESOLUTION|>--- conflicted
+++ resolved
@@ -19,16 +19,10 @@
 
 from numpy import array, frombuffer, reshape, ravel, dtype
 
-from traits.api import Any, Bool, Str, Range, Enum, Instance, Event
-
-<<<<<<< HEAD
-from pyface.ui_traits import Image
-from .widget import Widget
-=======
-from pyface.ui_traits import Orientation
+from traits.api import Any, Bool, Str, Range, Enum, Event
+
+from pyface.ui_traits import Image, Orientation
 from .layout_widget import LayoutWidget
-from .image_resource import ImageResource
->>>>>>> c285a0c4
 
 # -------------------------------------------------------------------------------
 #  Constants:
