# (C) Copyright 2005-2021 Enthought, Inc., Austin, TX
# All rights reserved.
#
# This software is provided without warranty under the terms of the BSD
# license included in LICENSE.txt and may be redistributed only under
# the conditions described in the aforementioned license. The license
# is also available online at http://www.enthought.com/licenses/BSD.txt
#
# Thanks for using Enthought open source!

""" A header for an entry in a collection of expandables.

The header provides a visual indicator of the current state, a text label,
and a 'remove' button.
"""

import warnings

import wx

from traits.api import Event, Str, Bool

from pyface.wx.util.font_helper import new_font_like
from pyface.ui_traits import Image
from .image_resource import ImageResource
from .widget import Widget


class ExpandableHeader(Widget):
    """ A header for an entry in a collection of expandables.

    The header provides a visual indicator of the current state, a text label,
    and a 'remove' button.
    """

    #: The title of the panel.
    title = Str("Panel")

    #: The carat image to show when the panel is collapsed.
<<<<<<< HEAD
    collapsed_carat_image = Image(ImageResource("carat_closed"))

    #: The carat image to show when the panel is expanded.
    expanded_carat_image = Image(ImageResource("carat_open"))

    #: The backing header image when the mouse is elsewhere
    header_bar_image = Image(ImageResource("panel_gradient"))

    #: The backing header image when the mouse is over
    header_mouseover_image = Image(ImageResource("panel_gradient_over"))

    #: The carat image to show when the panel is expanded.
    remove_image = Image(ImageResource("close"))

    #: Represents the current state of the button. True means pressed.
=======
    collapsed_carat_image = Instance(
        ImageResource, ImageResource("carat_closed")
    )

    #: The carat image to show when the panel is expanded.
    expanded_carat_image = Instance(ImageResource, ImageResource("carat_open"))

    #: The backing header image when the mouse is elsewhere.
    #: This is not used and deprecated.
    header_bar_image = Instance(ImageResource, ImageResource("panel_gradient"))

    #: The backing header image when the mouse is over.
    #: This is not used and deprecated.
    header_mouseover_image = Instance(
        ImageResource, ImageResource("panel_gradient_over")
    )

    #: The image to use for the close button.
    #: This is not used and deprecated.
    remove_image = Instance(ImageResource, ImageResource("close"))

    #: Represents the current state of the panel. True means expanded.
>>>>>>> c285a0c4
    state = Bool(False)

    # Events ----

    #: The panel has been expanded or collapsed
    panel_expanded = Event()

    # The panel has been closed
    panel_closed = Event()

    _CARAT_X = 4
    _CARAT_Y = 4
    _TEXT_Y = 0
    _TEXT_X_OFFSET = 10

    # ------------------------------------------------------------------------
    # 'object' interface.
    # ------------------------------------------------------------------------

    def __init__(self, parent=None, container=None, **traits):
        """ Creates the panel. """

        if container is not None:
            warnings.warn(
                "the container parameter is deprecated and will be "
                "removed in a future Pyface release",
                DeprecationWarning,
            )
            self.observe(
                lambda event: container.remove_panel(event.new),
                "panel_closed",
            )
        create = traits.pop("create", True)

        # Base class constructor.
        super().__init__(parent=parent, **traits)

        # Create the toolkit-specific control that represents the widget.
        if create:
            self.create()
            warnings.warn(
                "automatic widget creation is deprecated and will be removed "
                "in a future Pyface version, use create=False and explicitly "
                "call create() for future behaviour",
                PendingDeprecationWarning,
            )

    # ------------------------------------------------------------------------
    # Private interface.
    # ------------------------------------------------------------------------

    def _create_control(self, parent):
        """ Create the toolkit-specific control that represents the widget. """

        collapsed_carat = self.collapsed_carat_image.create_image()
        self._collapsed_bmp = collapsed_carat.ConvertToBitmap()
        self._carat_w = self._collapsed_bmp.GetWidth()

        expanded_carat = self.expanded_carat_image.create_image()
        self._expanded_bmp = expanded_carat.ConvertToBitmap()

        # create our panel and initialize it appropriately
        sizer = wx.BoxSizer(wx.VERTICAL)
        panel = wx.Panel(parent, -1, style=wx.CLIP_CHILDREN | wx.BORDER_SIMPLE)
        panel.SetSizer(sizer)
        panel.SetAutoLayout(True)

        # needed on GTK systems for EVT_ERASE_BACKGROUND to work
        #panel.SetBackgroundStyle(wx.BG_STYLE_CUSTOM)

        # create the remove button
        remove = wx.BitmapButton.NewCloseButton(panel, -1)
        sizer.Add(remove, 0, wx.ALIGN_RIGHT, 5)

        # Create a suitable font.
        self._font = new_font_like(
            wx.NORMAL_FONT, point_size=wx.NORMAL_FONT.GetPointSize() - 1
        )

        height = self._get_preferred_height(parent, self.title, self._font)
        panel.SetMinSize((-1, height+2))

        panel.Bind(wx.EVT_PAINT, self._on_paint)
        panel.Bind(wx.EVT_LEFT_DOWN, self._on_down)
        panel.Bind(wx.EVT_BUTTON, self._on_remove)

        return panel

    def _get_preferred_height(self, parent, text, font):
        """ Calculates the preferred height of the widget. """

        dc = wx.MemoryDC()

        dc.SetFont(font)
        metrics = dc.GetFontMetrics()
        text_h = metrics.height + 2 * self._TEXT_Y

        # add in height of buttons
        carat_h = self._collapsed_bmp.GetHeight() + 2 * self._CARAT_Y

        return max(text_h, carat_h)

    def _draw_carat_button(self, dc):
        """ Draws the button at the correct coordinates. """

        if self.state:
            bmp = self._expanded_bmp
        else:
            bmp = self._collapsed_bmp

        dc.DrawBitmap(bmp, self._CARAT_X, self._CARAT_Y, True)

    def _draw_title(self, dc):
        """ Draws the text label for the header. """
        dc.SetFont(self._font)

        # Render the text.
        dc.DrawText(
            self.title, self._carat_w + self._TEXT_X_OFFSET, self._TEXT_Y
        )


    def _draw(self, dc):
        """ Draws the control. """

        # Draw the title text
        self._draw_title(dc)

        # Draw the carat button
        self._draw_carat_button(dc)

    # ------------------------------------------------------------------------
    # wx event handlers.
    # ------------------------------------------------------------------------

    def _on_paint(self, event):
        """ Called when the background of the panel is erased. """

        # print('ImageButton._on_erase_background')
        dc = wx.PaintDC(self.control)
        self._draw(dc)

    def _on_down(self, event):
        """ Called when button is pressed. """

        self.state = not self.state
        self.control.Refresh()

        # fire an event so any listeners can pick up the change
        self.panel_expanded = self
        event.Skip()

    def _on_remove(self, event):
        """ Called when remove button is pressed. """
        self.panel_closed = self<|MERGE_RESOLUTION|>--- conflicted
+++ resolved
@@ -37,46 +37,24 @@
     title = Str("Panel")
 
     #: The carat image to show when the panel is collapsed.
-<<<<<<< HEAD
     collapsed_carat_image = Image(ImageResource("carat_closed"))
 
     #: The carat image to show when the panel is expanded.
     expanded_carat_image = Image(ImageResource("carat_open"))
 
     #: The backing header image when the mouse is elsewhere
+    #: This is not used and deprecated.
     header_bar_image = Image(ImageResource("panel_gradient"))
 
     #: The backing header image when the mouse is over
+    #: This is not used and deprecated.
     header_mouseover_image = Image(ImageResource("panel_gradient_over"))
-
-    #: The carat image to show when the panel is expanded.
-    remove_image = Image(ImageResource("close"))
-
-    #: Represents the current state of the button. True means pressed.
-=======
-    collapsed_carat_image = Instance(
-        ImageResource, ImageResource("carat_closed")
-    )
-
-    #: The carat image to show when the panel is expanded.
-    expanded_carat_image = Instance(ImageResource, ImageResource("carat_open"))
-
-    #: The backing header image when the mouse is elsewhere.
-    #: This is not used and deprecated.
-    header_bar_image = Instance(ImageResource, ImageResource("panel_gradient"))
-
-    #: The backing header image when the mouse is over.
-    #: This is not used and deprecated.
-    header_mouseover_image = Instance(
-        ImageResource, ImageResource("panel_gradient_over")
-    )
 
     #: The image to use for the close button.
     #: This is not used and deprecated.
-    remove_image = Instance(ImageResource, ImageResource("close"))
+    remove_image = Image(ImageResource("close"))
 
     #: Represents the current state of the panel. True means expanded.
->>>>>>> c285a0c4
     state = Bool(False)
 
     # Events ----
