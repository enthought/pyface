--- conflicted
+++ resolved
@@ -132,11 +132,7 @@
         panel.Bind(wx.EVT_LEFT_DOWN, self._on_down)
         panel.Bind(wx.EVT_RIGHT_DOWN, self._on_down)
 
-<<<<<<< HEAD
-        panel.Bind(wx.EVT_BUTTON, self._on_remove, id=remove.GetId())
-=======
         panel.Bind(wx.EVT_BUTTON, self._on_remove)
->>>>>>> 9c4c915b
 
         return panel
 
