#  Copyright (c) 2005-19, Enthought, Inc.
#  All rights reserved.
#
#  This software is provided without warranty under the terms of the BSD
#  license included in enthought/LICENSE.txt and may be redistributed only
#  under the conditions described in the aforementioned license.  The license
#  is also available online at http://www.enthought.com/licenses/BSD.txt
#
#  Thanks for using Enthought open source!
#
#  Author: Enthought, Inc.

""" The wx specific implementations the action manager internal classes.
"""

# Standard libary imports.
import six
if six.PY2:
    from inspect import getargspec
else:
    # avoid deprecation warning
    from inspect import getfullargspec as getargspec

# Major package imports.
import wx

# Enthought library imports.
from traits.api import Any, Bool, HasTraits

# Local imports.
from pyface.action.action_event import ActionEvent


_STYLE_TO_KIND_MAP = {
    'push'   : wx.ITEM_NORMAL,
    'radio'  : wx.ITEM_RADIO,
    'toggle' : wx.ITEM_CHECK,
    'widget' : None,
}


class _MenuItem(HasTraits):
    """ A menu item representation of an action item. """

    #### '_MenuItem' interface ################################################

    # Is the item checked?
    checked = Bool(False)

    # A controller object we delegate taking actions through (if any).
    controller = Any

    # Is the item enabled?
    enabled = Bool(True)

    # Is the item visible?
    visible = Bool(True)

    # The radio group we are part of (None if the menu item is not part of such
    # a group).
    group = Any

    ###########################################################################
    # 'object' interface.
    ###########################################################################

    def __init__(self, parent, menu, item, controller):
        """ Creates a new menu item for an action item. """

        self.item = item

        # Create an appropriate menu item depending on the style of the action.
        #
        # N.B. Don't try to use -1 as the Id for the menu item... wx does not
        # ---- like it!
        action  = item.action
        label   = action.name
        kind    = _STYLE_TO_KIND_MAP[action.style]
        longtip = action.description or action.tooltip

        if action.style == "widget":
            raise NotImplementedError(
                "WxPython does not support widgets in menus")

        if len(action.accelerator) > 0:
            label = label + '\t' + action.accelerator

        # This just helps with debugging when people forget to specify a name
        # for their action (without this wx just barfs which is not very
        # helpful!).
        if len(label) == 0:
            label = item.action.__class__.__name__


        if getattr(action, 'menu_role', False):
            if action.menu_role == "About":
                self.control_id = wx.ID_ABOUT
            elif action.menu_role == "Preferences":
                self.control_id = wx.ID_PREFERENCES
            elif action.menu_role == "Quit":
                self.control_id = wx.ID_EXIT
        else:
            self.control_id = wx.NewId()
        self.control = wx.MenuItem(menu, self.control_id, label, longtip, kind)

        # If the action has an image then display it.
        if action.image is not None:
            try:
                self.control.SetBitmap(action.image.create_bitmap())
            except:
                # Some platforms don't allow radio buttons to have
                # bitmaps, so just ignore the exception if it happens
                pass

        menu.Append(self.control)
        menu.menu_items.append(self)

        # Set the initial enabled/disabled state of the action.
        self.control.Enable(action.enabled and action.visible)

        # Set the initial checked state.
        if action.style in ['radio', 'toggle']:
            self.control.Check(action.checked)

        # Wire it up...create an ugly flag since some platforms dont skip the
        # event when we thought they would
        self._skip_menu_event = False
<<<<<<< HEAD
        parent.Bind(wx.EVT_MENU, self._on_menu, id=self.control_id)
=======
        #wx.EVT_MENU(parent, self.control_id, self._on_menu)
        parent.Bind(wx.EVT_MENU, self._on_menu, self.control)
>>>>>>> 9c4c915b

        # Listen for trait changes on the action (so that we can update its
        # enabled/disabled/checked state etc).
        action.on_trait_change(self._on_action_enabled_changed, 'enabled')
        action.on_trait_change(self._on_action_visible_changed, 'visible')
        action.on_trait_change(self._on_action_checked_changed, 'checked')
        action.on_trait_change(self._on_action_name_changed, 'name')

        if controller is not None:
            self.controller = controller
            controller.add_to_menu(self)

        return

    def dispose(self):
        action = self.item.action
        action.on_trait_change(self._on_action_enabled_changed, 'enabled',
            remove=True)
        action.on_trait_change(self._on_action_visible_changed, 'visible',
            remove=True)
        action.on_trait_change(self._on_action_checked_changed, 'checked',
            remove=True)
        action.on_trait_change(self._on_action_name_changed, 'name',
            remove=True)

    ###########################################################################
    # Private interface.
    ###########################################################################

    #### Trait event handlers #################################################

    def _enabled_changed(self):
        """ Called when our 'enabled' trait is changed. """

        self.control.Enable(self.enabled and self.visible)

        return

    def _visible_changed(self):
        """ Called when our 'visible' trait is changed. """

        self.control.Enable(self.visible and self.enabled)

        return

    def _checked_changed(self):
        """ Called when our 'checked' trait is changed. """

        if self.item.action.style == 'radio':
            # fixme: Not sure why this is even here, we had to guard it to
            # make it work? Must take a look at svn blame!
            # FIXME v3: Note that menu_checked() doesn't seem to exist, so we
            # comment it out and do the following instead.
            #if self.group is not None:
            #    self.group.menu_checked(self)

            # If we're turning this one on, then we need to turn all the others
            # off.  But if we're turning this one off, don't worry about the
            # others.
            if self.checked:
                for item in self.item.parent.items:
                    if item is not self.item:
                        item.action.checked = False

        self.control.Check(self.checked)

        return

    def _on_action_enabled_changed(self, action, trait_name, old, new):
        """ Called when the enabled trait is changed on an action. """

        self.control.Enable(action.enabled and action.visible)

        return

    def _on_action_visible_changed(self, action, trait_name, old, new):
        """ Called when the visible trait is changed on an action. """

        self.control.Enable(action.visible and action.enabled)

        return

    def _on_action_checked_changed(self, action, trait_name, old, new):
        """ Called when the checked trait is changed on an action. """

        if self.item.action.style == 'radio':
            # fixme: Not sure why this is even here, we had to guard it to
            # make it work? Must take a look at svn blame!
            # FIXME v3: Note that menu_checked() doesn't seem to exist, so we
            # comment it out and do the following instead.
            #if self.group is not None:
            #    self.group.menu_checked(self)

            # If we're turning this one on, then we need to turn all the others
            # off.  But if we're turning this one off, don't worry about the
            # others.
            if action.checked:
                for item in self.item.parent.items:
                    if item is not self.item:
                        item.action.checked = False

        # This will *not* emit a menu event because of this ugly flag
        self._skip_menu_event = True
        self.control.Check(action.checked)
        self._skip_menu_event = False

        return

    def _on_action_name_changed(self, action, trait_name, old, new):
        """ Called when the name trait is changed on an action. """

        label = action.name
        if len(action.accelerator) > 0:
            label = label + '\t' + action.accelerator
        self.control.SetText(label)

        return

    #### wx event handlers ####################################################

    def _on_menu(self, event):
        """ Called when the menu item is clicked. """

        # if the ugly flag is set, do not perform the menu event
        if self._skip_menu_event:
            return

        action = self.item.action
        action_event = ActionEvent()

        is_checkable = action.style in ['radio', 'toggle']

        # Perform the action!
        if self.controller is not None:
            if is_checkable:
                # fixme: There is a difference here between having a controller
                # and not in that in this case we do not set the checked state
                # of the action! This is confusing if you start off without a
                # controller and then set one as the action now behaves
                # differently!
                self.checked = self.control.IsChecked() == 1

            # Most of the time, action's do no care about the event (it
            # contains information about the time the event occurred etc), so
            # we only pass it if the perform method requires it. This is also
            # useful as Traits UI controllers *never* require the event.
            argspec = getargspec(self.controller.perform)

            # If the only arguments are 'self' and 'action' then don't pass
            # the event!
            if len(argspec.args) == 2:
                self.controller.perform(action)

            else:
                self.controller.perform(action, action_event)

        else:
            if is_checkable:
                action.checked = self.control.IsChecked() == 1

            # Most of the time, action's do no care about the event (it
            # contains information about the time the event occurred etc), so
            # we only pass it if the perform method requires it.
            argspec = getargspec(action.perform)

            # If the only argument is 'self' then don't pass the event!
            if len(argspec.args) == 1:
                action.perform()

            else:
                action.perform(action_event)

        return


class _Tool(HasTraits):
    """ A tool bar tool representation of an action item. """

    #### '_Tool' interface ####################################################

    # Is the item checked?
    checked = Bool(False)

    # A controller object we delegate taking actions through (if any).
    controller = Any

    # Is the item enabled?
    enabled = Bool(True)

    # Is the item visible?
    visible = Bool(True)

    # The radio group we are part of (None if the tool is not part of such a
    # group).
    group = Any

    ###########################################################################
    # 'object' interface.
    ###########################################################################

    def __init__(self, parent, tool_bar, image_cache, item, controller,
                 show_labels):
        """ Creates a new tool bar tool for an action item. """

        self.item = item
        self.tool_bar = tool_bar

        # Create an appropriate tool depending on the style of the action.
        action  = self.item.action
        label   = action.name

        # Tool bar tools never have '...' at the end!
        if label.endswith('...'):
            label = label[:-3]

        # And they never contain shortcuts.
        label = label.replace('&', '')

        # If the action has an image then convert it to a bitmap (as required
        # by the toolbar).
        if action.image is not None:
            image = action.image.create_image(
                self.tool_bar.GetToolBitmapSize()
            )
            path = action.image.absolute_path
            bmp  = image_cache.get_bitmap(path)

        else:
            from pyface.api import ImageResource
            image = ImageResource('foo')
            bmp  = image.create_bitmap()

        kind    = _STYLE_TO_KIND_MAP[action.style]
        tooltip = action.tooltip
        longtip = action.description

        if not show_labels:
            label = ''

        else:
            self.tool_bar.SetSize((-1, 50))

<<<<<<< HEAD
        if action.style == 'widget':
            widget = action.create_control(self.tool_bar)
            self.control = tool_bar.AddControl(widget, label)
            self.control_id = self.control.GetId()
        else:
            self.control_id = wx.NewId()
            self.control = tool_bar.AddLabelTool(
                self.control_id, label, bmp, wx.NullBitmap, kind, tooltip, longtip, None
            )
=======
        self.control_id = wx.NewId()
        #self.control = tool_bar.AddLabelTool(
        #    self.control_id, label, bmp, wx.NullBitmap, kind, tooltip, longtip, None
        #)
        self.control = tool_bar.AddTool(self.control_id, label, bmp,
                                        wx.NullBitmap, kind, tooltip, longtip,
                                        None)
>>>>>>> 9c4c915b

            # Set the initial checked state.
            tool_bar.ToggleTool(self.control_id, action.checked)

            if hasattr(tool_bar, 'ShowTool'):
                # Set the initial enabled/disabled state of the action.
                tool_bar.EnableTool(self.control_id, action.enabled)

                # Set the initial visibility
                tool_bar.ShowTool(self.control_id, action.visible)
            else:
                # Set the initial enabled/disabled state of the action.
                tool_bar.EnableTool(
                    self.control_id, action.enabled and action.visible)

<<<<<<< HEAD
            # Wire it up.
            parent.Bind(wx.EVT_TOOL, self._on_tool, id=self.control_id)
=======
        # Wire it up.
        #wx.EVT_TOOL(parent, self.control_id, self._on_tool)
        parent.Bind(wx.EVT_TOOL, self._on_tool, self.control)
>>>>>>> 9c4c915b

        # Listen for trait changes on the action (so that we can update its
        # enabled/disabled/checked state etc).
        action.on_trait_change(self._on_action_enabled_changed, 'enabled')
        action.on_trait_change(self._on_action_visible_changed, 'visible')
        action.on_trait_change(self._on_action_checked_changed, 'checked')

        if controller is not None:
            self.controller = controller
            controller.add_to_toolbar(self)

    ###########################################################################
    # Private interface.
    ###########################################################################

    #### Trait event handlers #################################################

    def _enabled_changed(self):
        """ Called when our 'enabled' trait is changed. """

        if hasattr(self.tool_bar, 'ShowTool'):
            self.tool_bar.EnableTool(self.control_id, self.enabled)
        else:
            self.tool_bar.EnableTool(
                self.control_id, self.enabled and self.visible)

    def _visible_changed(self):
        """ Called when our 'visible' trait is changed. """

        if hasattr(self.tool_bar, 'ShowTool'):
            self.tool_bar.ShowTool(self.control_id, self.visible)
        else:
            self.tool_bar.EnableTool(
                self.control_id, self.enabled and self.visible)

    def _checked_changed(self):
        """ Called when our 'checked' trait is changed. """

        if self.item.action.style == 'radio':
            # FIXME v3: Note that toolbar_checked() doesn't seem to exist, so
            # we comment it out and do the following instead.
            #self.group.toolbar_checked(self)

            # If we're turning this one on, then we need to turn all the others
            # off.  But if we're turning this one off, don't worry about the
            # others.
            if self.checked:
                for item in self.item.parent.items:
                    if item is not self.item:
                        item.action.checked = False

        self.tool_bar.ToggleTool(self.control_id, self.checked)

        return

    def _on_action_enabled_changed(self, action, trait_name, old, new):
        """ Called when the enabled trait is changed on an action. """

        if hasattr(self.tool_bar, 'ShowTool'):
            self.tool_bar.EnableTool(self.control_id, action.enabled)
        else:
            self.tool_bar.EnableTool(
                self.control_id, action.enabled and action.visible)

    def _on_action_visible_changed(self, action, trait_name, old, new):
        """ Called when the visible trait is changed on an action. """

        if hasattr(self.tool_bar, 'ShowTool'):
            self.tool_bar.ShowTool(self.control_id, action.visible)
        else:
            self.tool_bar.EnableTool(
                self.control_id, self.enabled and action.visible)

    def _on_action_checked_changed(self, action, trait_name, old, new):
        """ Called when the checked trait is changed on an action. """

        if action.style == 'radio':
            # If we're turning this one on, then we need to turn all the others
            # off.  But if we're turning this one off, don't worry about the
            # others.
            if new:
                for item in self.item.parent.items:
                    if item is not self.item:
                        item.action.checked = False

        # This will *not* emit a tool event.
        self.tool_bar.ToggleTool(self.control_id, new)

        return

    #### wx event handlers ####################################################

    def _on_tool(self, event):
        """ Called when the tool bar tool is clicked. """

        action = self.item.action
        action_event = ActionEvent()

        is_checkable = (action.style == 'radio' or action.style == 'check')

        # Perform the action!
        if self.controller is not None:
            # fixme: There is a difference here between having a controller
            # and not in that in this case we do not set the checked state
            # of the action! This is confusing if you start off without a
            # controller and then set one as the action now behaves
            # differently!
            self.checked = self.tool_bar.GetToolState(self.control_id) == 1

            # Most of the time, action's do no care about the event (it
            # contains information about the time the event occurred etc), so
            # we only pass it if the perform method requires it. This is also
            # useful as Traits UI controllers *never* require the event.
            argspec = getargspec(self.controller.perform)

            # If the only arguments are 'self' and 'action' then don't pass
            # the event!
            if len(argspec.args) == 2:
                self.controller.perform(action)

            else:
                self.controller.perform(action, action_event)

        else:
            action.checked = self.tool_bar.GetToolState(self.control_id) == 1

            # Most of the time, action's do no care about the event (it
            # contains information about the time the event occurred etc), so
            # we only pass it if the perform method requires it.
            argspec = getargspec(action.perform)

            # If the only argument is 'self' then don't pass the event!
            if len(argspec.args) == 1:
                action.perform()

            else:
                action.perform(action_event)

        return


class _PaletteTool(HasTraits):
    """ A tool palette representation of an action item. """

    #### '_PaletteTool' interface #############################################

    # The radio group we are part of (None if the tool is not part of such a
    # group).
    group = Any

    ###########################################################################
    # 'object' interface.
    ###########################################################################

    def __init__(self, tool_palette, image_cache, item, show_labels):
        """ Creates a new tool palette tool for an action item. """

        self.item = item
        self.tool_palette = tool_palette

        action = self.item.action
        label = action.name

        if action.style == "widget":
            raise NotImplementedError(
                "WxPython does not support widgets in palettes")

        # Tool palette tools never have '...' at the end.
        if label.endswith('...'):
            label = label[:-3]

        # And they never contain shortcuts.
        label = label.replace('&', '')

        image = action.image.create_image()
        path = action.image.absolute_path
        bmp = image_cache.get_bitmap(path)

        kind    = action.style
        tooltip = action.tooltip
        longtip = action.description

        if not show_labels:
            label = ''

        # Add the tool to the tool palette.
        self.tool_id = tool_palette.add_tool(label, bmp, kind, tooltip,longtip)
        tool_palette.toggle_tool(self.tool_id, action.checked)
        tool_palette.enable_tool(self.tool_id, action.enabled)
        tool_palette.on_tool_event(self.tool_id, self._on_tool)

        # Listen to the trait changes on the action (so that we can update its
        # enabled/disabled/checked state etc).
        action.on_trait_change(self._on_action_enabled_changed, 'enabled')
        action.on_trait_change(self._on_action_checked_changed, 'checked')

        return

    ###########################################################################
    # Private interface.
    ###########################################################################

    #### Trait event handlers #################################################

    def _on_action_enabled_changed(self, action, trait_name, old, new):
        """ Called when the enabled trait is changed on an action. """

        self.tool_palette.enable_tool(self.tool_id, action.enabled)

        return

    def _on_action_checked_changed(self, action, trait_name, old, new):
        """ Called when the checked trait is changed on an action. """

        if action.style == 'radio':
            # If we're turning this one on, then we need to turn all the others
            # off.  But if we're turning this one off, don't worry about the
            # others.
            if new:
                for item in self.item.parent.items:
                    if item is not self.item:
                        item.action.checked = False

        # This will *not* emit a tool event.
        self.tool_palette.toggle_tool(self.tool_id, new)

        return

    #### Tool palette event handlers ##########################################

    def _on_tool(self, event):
        """ Called when the tool palette button is clicked. """

        action = self.item.action
        action_event = ActionEvent()

        is_checkable = (action.style == 'radio' or action.style == 'check')

        # Perform the action!
        action.checked = self.tool_palette.get_tool_state(self.tool_id) == 1
        action.perform(action_event)

        return

#### EOF ######################################################################<|MERGE_RESOLUTION|>--- conflicted
+++ resolved
@@ -125,12 +125,7 @@
         # Wire it up...create an ugly flag since some platforms dont skip the
         # event when we thought they would
         self._skip_menu_event = False
-<<<<<<< HEAD
-        parent.Bind(wx.EVT_MENU, self._on_menu, id=self.control_id)
-=======
-        #wx.EVT_MENU(parent, self.control_id, self._on_menu)
         parent.Bind(wx.EVT_MENU, self._on_menu, self.control)
->>>>>>> 9c4c915b
 
         # Listen for trait changes on the action (so that we can update its
         # enabled/disabled/checked state etc).
@@ -373,25 +368,16 @@
         else:
             self.tool_bar.SetSize((-1, 50))
 
-<<<<<<< HEAD
         if action.style == 'widget':
             widget = action.create_control(self.tool_bar)
             self.control = tool_bar.AddControl(widget, label)
             self.control_id = self.control.GetId()
         else:
             self.control_id = wx.NewId()
-            self.control = tool_bar.AddLabelTool(
-                self.control_id, label, bmp, wx.NullBitmap, kind, tooltip, longtip, None
+            self.control = tool_bar.AddTool(
+                self.control_id, label, bmp, wx.NullBitmap, kind, tooltip,
+                longtip, None
             )
-=======
-        self.control_id = wx.NewId()
-        #self.control = tool_bar.AddLabelTool(
-        #    self.control_id, label, bmp, wx.NullBitmap, kind, tooltip, longtip, None
-        #)
-        self.control = tool_bar.AddTool(self.control_id, label, bmp,
-                                        wx.NullBitmap, kind, tooltip, longtip,
-                                        None)
->>>>>>> 9c4c915b
 
             # Set the initial checked state.
             tool_bar.ToggleTool(self.control_id, action.checked)
@@ -407,14 +393,8 @@
                 tool_bar.EnableTool(
                     self.control_id, action.enabled and action.visible)
 
-<<<<<<< HEAD
             # Wire it up.
-            parent.Bind(wx.EVT_TOOL, self._on_tool, id=self.control_id)
-=======
-        # Wire it up.
-        #wx.EVT_TOOL(parent, self.control_id, self._on_tool)
-        parent.Bind(wx.EVT_TOOL, self._on_tool, self.control)
->>>>>>> 9c4c915b
+            parent.Bind(wx.EVT_TOOL, self._on_tool, self.control_id)
 
         # Listen for trait changes on the action (so that we can update its
         # enabled/disabled/checked state etc).
