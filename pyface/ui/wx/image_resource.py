--- conflicted
+++ resolved
@@ -69,12 +69,8 @@
             # We have to convert the image to a bitmap first and then create an
             # icon from that.
             bmp = image.ConvertToBitmap()
-<<<<<<< HEAD
-            icon = wx.Icon(bmp)
-=======
             icon = wx.Icon()
             icon.CopyFromBitmap(bmp)
->>>>>>> 9c4c915b
 
         return icon
 
