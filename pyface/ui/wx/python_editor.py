--- conflicted
+++ resolved
@@ -259,11 +259,7 @@
                             wx.stc.STC_PERFORMED_REDO)
 
         # Listen for changes to the file.
-<<<<<<< HEAD
-        stc.Bind(wx.stc.EVT_STC_CHANGE, self._on_stc_changed, id=stc.GetId())
-=======
         stc.Bind(wx.stc.EVT_STC_CHANGE, self._on_stc_changed)
->>>>>>> 9c4c915b
 
         # Listen for key press events.
         stc.Bind(wx.EVT_CHAR, self._on_char)
