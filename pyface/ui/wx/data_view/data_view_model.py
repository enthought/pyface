# (C) Copyright 2005-2020 Enthought, Inc., Austin, TX
# All rights reserved.
#
# This software is provided without warranty under the terms of the BSD
# license included in LICENSE.txt and may be redistributed only under
# the conditions described in the aforementioned license. The license
# is also available online at http://www.enthought.com/licenses/BSD.txt
#
# Thanks for using Enthought open source!

import logging

from pyface.data_view.data_view_errors import (
    DataViewGetError, DataViewSetError
)
from pyface.data_view.index_manager import Root
from wx.dataview import DataViewItem, DataViewModel as wxDataViewModel


logger = logging.getLogger(__name__)


# XXX This file is scaffolding and may need to be rewritten or expanded

class DataViewModel(wxDataViewModel):
    """ A wxDataViewModel that understands AbstractDataModels. """

    def __init__(self, model):
        super().__init__()
        self.model = model

    @property
    def model(self):
        return self._model

    @model.setter
    def model(self, model):
        if hasattr(self, '_model'):
            # disconnect trait listeners
            self._model.observe(
                self.on_structure_changed,
                'structure_changed',
                dispatch='ui',
                remove=True,
            )
            self._model.observe(
                self.on_values_changed,
                'values_changed',
                dispatch='ui',
                remove=True,
            )
            self._model = model
        else:
            # model is being initialized
            self._model = model

        # hook up trait listeners
        self._model.observe(
            self.on_structure_changed,
            'structure_changed',
            dispatch='ui',
        )
        self._model.observe(
            self.on_values_changed,
            'values_changed',
            dispatch='ui',
        )

    def on_structure_changed(self, event):
        self.Cleared()

    def on_values_changed(self, event):
        top, left, bottom, right = event.new
        if top == () and bottom == ():
            # this is a column header change, reset everything
            self.Cleared()
        elif left == () and right == ():
            # this is a row header change
            # XXX this is currently not supported and not needed
            pass
        else:
            for i, (top_row, bottom_row) in enumerate(zip(top, bottom)):
                if top_row != bottom_row:
                    break
            top = top[:i+1]
            bottom = bottom[:i+1]

            if top == bottom and left == right:
                # single value change
                self.ValueChanged(self._to_item(top), left[0])
            elif top == bottom:
                # single item change
                self.ItemChanged(self._to_item(top))
            else:
                # multiple item change
                items = [
                    self._to_item(top[:i] + [row])
                    for row in range(top[i], bottom[i]+1)
                ]
                self.ItemsChanged(items)

    def GetParent(self, item):
        index = self._to_index(item)
        if index == Root:
            return DataViewItem()
        parent, row = self.model.index_manager.get_parent_and_row(index)
        parent_id = self.model.index_manager.id(parent)
        if parent_id == 0:
            return DataViewItem()
        return DataViewItem(parent_id)

    def GetChildren(self, item, children):
        index = self._to_index(item)
        row_index = self.model.index_manager.to_sequence(index)
        n_children = self.model.get_row_count(row_index)
        for i in range(n_children):
            child_index = self.model.index_manager.create_index(index, i)
            child_id = self.model.index_manager.id(child_index)
            children.append(DataViewItem(child_id))
        return n_children

    def IsContainer(self, item):
        row_index = self._to_row_index(item)
        return self.model.can_have_children(row_index)

    def HasValue(self, item, column):
        return True

    def HasChildren(self, item):
        row_index = self._to_row_index(item)
        return self.model.has_child_rows(row_index)

    def GetValue(self, item, column):
        row_index = self._to_row_index(item)
        if column == 0:
            column_index = ()
        else:
            column_index = (column - 1,)
        value_type = self.model.get_value_type(row_index, column_index)
        try:
            if value_type.has_text(self.model, row_index, column_index):
                return value_type.get_text(self.model, row_index, column_index)
        except DataViewGetError:
            return ''
        except Exception:
            # unexpected error, log and raise
            logger.exception(
                "get data failed: row %r, column %r",
                row_index,
                column_index,
            )
            raise
        return ''

    def SetValue(self, value, item, column):
        row_index = self._to_row_index(item)
        if column == 0:
            column_index = ()
        else:
            column_index = (column - 1,)
        try:
            value_type = self.model.get_value_type(row_index, column_index)
            value_type.set_text(self.model, row_index, column_index, value)
        except DataViewSetError:
            return False
        except Exception:
            logger.exception(
                "SetValue failed: row %r, column %r, value %r",
                row_index,
                column_index,
                value,
            )
            return False
        else:
            return True

    def GetColumnCount(self):
        return self.model.get_column_count() + 1

    def GetColumnType(self, column):
<<<<<<< HEAD
=======
        # XXX This may need refinement when we deal with different editor types
>>>>>>> f9cd8fdd
        return "string"

    def _to_row_index(self, item):
        id = item.GetID()
        if id is None:
            id = 0
        index = self.model.index_manager.from_id(int(id))
        return self.model.index_manager.to_sequence(index)

    def _to_item(self, row_index):
        if len(row_index) == 0:
            return DataViewItem()
        index = self.model.index_manager.from_sequence(row_index)
        id = self.model.index_manager.id(index)
        return DataViewItem(id)

    def _to_index(self, item):
        id = item.GetID()
        if id is None:
            id = 0
        return self.model.index_manager.from_id(int(id))<|MERGE_RESOLUTION|>--- conflicted
+++ resolved
@@ -178,10 +178,7 @@
         return self.model.get_column_count() + 1
 
     def GetColumnType(self, column):
-<<<<<<< HEAD
-=======
         # XXX This may need refinement when we deal with different editor types
->>>>>>> f9cd8fdd
         return "string"
 
     def _to_row_index(self, item):
