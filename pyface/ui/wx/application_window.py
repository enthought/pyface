--- conflicted
+++ resolved
@@ -12,22 +12,16 @@
 """ Enthought pyface package component
 """
 
-<<<<<<< HEAD
-=======
-
->>>>>>> c285a0c4
 import wx
 
 from traits.api import Instance, List, on_trait_change, provides, Str
 
 from pyface.action.api import MenuBarManager, StatusBarManager
 from pyface.action.api import ToolBarManager
-<<<<<<< HEAD
-=======
 from traits.api import Instance, List, observe, provides, Str
->>>>>>> c285a0c4
-from pyface.i_application_window import IApplicationWindow
-from pyface.i_application_window import MApplicationWindow
+from pyface.i_application_window import (
+    IApplicationWindow, MApplicationWindow,
+)
 from pyface.ui_traits import Image
 from pyface.wx.aui import aui, PyfaceAuiManager
 from .image_resource import ImageResource
