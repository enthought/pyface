--- conflicted
+++ resolved
@@ -30,7 +30,7 @@
 
     See the IDockPane interface for API documentation.
     """
-    
+
     # Keep a reference to the Aui pane name in order to update dock state
     pane_name = Str
 
@@ -65,7 +65,7 @@
         """
         # wx doesn't need a wrapper control, so the contents become the control
         self.control = self.create_contents(parent)
-        
+
         # hide the pane till the task gets activated, whereupon it will take
         # its visibility from the task state
         self.control.Hide()
@@ -87,9 +87,9 @@
         self.update_dock_title(info)
         self.update_floating(info)
         self.update_visible(info)
-        
+
         return info
-    
+
     def add_to_manager(self, row=None, pos=None, tabify_pane=None):
         info = self.get_new_info()
         if tabify_pane is not None:
@@ -102,10 +102,10 @@
         if pos is not None:
             info.Position(pos)
         self.task.window._aui_manager.AddPane(self.control, info, target=target)
-    
+
     def validate_traits_from_pane_info(self):
         """ Sync traits from the AUI pane info.
-        
+
         Useful after perspective restore to make sure e.g. visibility state
         is set correctly.
         """
@@ -118,7 +118,7 @@
         if self.control is not None:
             logger.debug("Destroying %s" % self.control)
             self.task.window._aui_manager.DetachPane(self.control)
-            
+
             # Some containers (e.g.  TraitsDockPane) will destroy the control
             # before we get here (e.g.  traitsui.ui.UI.finish by way of
             # TraitsDockPane.destroy), so check to see if it's already been
@@ -142,11 +142,7 @@
 
     def _get_size(self):
         if self.control is not None:
-<<<<<<< HEAD
-            return self.control.GetSize()
-=======
             return self.control.GetSize().Get()
->>>>>>> 9c4c915b
         return (-1, -1)
 
     #### Trait change handlers ################################################
@@ -154,7 +150,7 @@
     def get_pane_info(self):
         info = self.task.window._aui_manager.GetPane(self.pane_name)
         return info
-    
+
     def commit_layout(self, layout=True):
         if layout:
             self.task.window._aui_manager.Update()
