# Standard library imports.
import sys

# Enthought library imports.
from pyface.tasks.i_editor_area_pane import IEditorAreaPane, \
    MEditorAreaPane
from traits.api import Bool, cached_property, Callable, Dict, Instance, List, \
    on_trait_change, Property, provides, Str
<<<<<<< HEAD
from pyface.qt import QtCore, QtGui, QtWidgets
from pyface.action.api import Action, Group
=======
from pyface.qt import QtCore, QtGui
from pyface.action.api import Action, Group, MenuManager
>>>>>>> 39db257b
from pyface.tasks.task_layout import PaneItem, Tabbed, Splitter
from pyface.mimedata import PyMimeData
from pyface.api import FileDialog
from pyface.constant import OK
from pyface.drop_handler import IDropHandler, BaseDropHandler, FileDropHandler

# Local imports.
from .task_pane import TaskPane

###############################################################################
# 'SplitEditorAreaPane' class.
###############################################################################

@provides(IEditorAreaPane)
class SplitEditorAreaPane(TaskPane, MEditorAreaPane):
    """ The toolkit-specific implementation of an SplitEditorAreaPane.

    See the IEditorAreaPane interface for API documentation.
    """


    #### SplitEditorAreaPane interface #####################################

    # Currently active tabwidget
    active_tabwidget = Instance(QtWidgets.QTabWidget)

    # list of installed drop handlers
    drop_handlers = List(IDropHandler)

    # Additional callback functions. Few useful callbacks that can be included:
    #  'new': new file action (takes no argument)
    #  'open': open file action (takes file_path as single argument)
    #  'open_dialog': show the open file dialog (responsibility of the callback,
    #     takes no argument), overrides 'open' callback
    # They are used to create shortcut buttons for these actions in the empty
    # pane that gets created when the user makes a split
    callbacks = Dict({}, key=Str, value=Callable)

    # The constructor of the empty widget which comes up when one creates a split
    create_empty_widget = Callable

    #### Private interface ###################################################

    _private_drop_handlers = List(IDropHandler)
    _all_drop_handlers = Property(
        List(IDropHandler),
        depends_on=['drop_handlers', '_private_drop_handlers']
    )

    def __private_drop_handlers_default(self):
        """ By default, two private drop handlers are installed:

            1. For dropping of tabs from one pane to other
            2. For dropping of supported files from file-browser pane or outside
            the application
        """
        return [TabDropHandler(),
                FileDropHandler(extensions=self.file_drop_extensions,
                                open_file=lambda path:self.trait_set(file_dropped=path))]

    @cached_property
    def _get__all_drop_handlers(self):
        return self.drop_handlers + self._private_drop_handlers

    def _create_empty_widget_default(self):
        return lambda : self.active_tabwidget.create_empty_widget()

    ###########################################################################
    # 'TaskPane' interface.
    ###########################################################################

    def create(self, parent):
        """ Create and set the toolkit-specific control that represents the
            pane.
        """
        # Create and configure the Editor Area Widget.
        self.control = EditorAreaWidget(self, parent)
        self.active_tabwidget = self.control.tabwidget()

        # handle application level focus changes
        QtWidgets.QApplication.instance().focusChanged.connect(self._focus_changed)

        # set key bindings
        self.set_key_bindings()

    def destroy(self):
        """ Destroy the toolkit-specific control that represents the pane.
        """
        # disconnect application level focus change signals first, else it gives
        # weird runtime errors trying to access non-existent objects
        QtWidgets.QApplication.instance().focusChanged.disconnect(self._focus_changed)

        for editor in self.editors[:]:
            self.remove_editor(editor)

        super(SplitEditorAreaPane, self).destroy()

    ###########################################################################
    # 'IEditorAreaPane' interface.
    ###########################################################################

    def activate_editor(self, editor):
        """ Activates the specified editor in the pane.
        """
        active_tabwidget = editor.control.parent().parent()
        active_tabwidget.setCurrentWidget(editor.control)
        self.active_tabwidget = active_tabwidget
        editor_widget = editor.control.parent()
        editor_widget.setVisible(True)
        editor_widget.raise_()
        # Set focus on last active widget in editor if possible
        if editor.control.focusWidget():
            editor.control.focusWidget().setFocus()
        else:
            editor.control.setFocus()
        # Set active_editor at the end of the method so that the notification
        # occurs when everything is ready.
        self.active_editor = editor

    def add_editor(self, editor):
        """ Adds an editor to the active_tabwidget
        """
        editor.editor_area = self
        editor.create(self.active_tabwidget)
        index = self.active_tabwidget.addTab(editor.control,
                                             self._get_label(editor))
        # There seem to be a bug in pyside or qt, where the index is set to 1
        # when you create the first tab. This is a hack to fix it.
        if self.active_tabwidget.count() == 1:
            index = 0
        self.active_tabwidget.setTabToolTip(index, editor.tooltip)
        self.editors.append(editor)

    def remove_editor(self, editor):
        """ Removes an editor from the associated tabwidget
        """
        tabwidget = editor.control.parent().parent()
        tabwidget.removeTab(tabwidget.indexOf(editor.control))
        self.editors.remove(editor)
        editor.destroy()
        editor.editor_area = None
        if not self.editors:
            self.active_editor = None


    ##########################################################################
    # 'IAdvancedEditorAreaPane' interface.
    ##########################################################################

    def get_layout(self):
        """ Returns a LayoutItem that reflects the current state of the
        tabwidgets in the split framework.
        """
        return self.control.get_layout()

    def set_layout(self, layout):
        """ Applies the given LayoutItem.
        """
        self.control.set_layout(layout)

    ##########################################################################
    # 'SplitEditorAreaPane' interface.
    ##########################################################################

    def get_context_menu(self, pos):
        """ Returns a context menu containing split/collapse actions

        pos : position (in global coordinates) where the context menu was
        requested
        """
        menu = MenuManager()
        splitter = None

        splitter = None
        for tabwidget in self.tabwidgets():
            # obtain tabwidget's bounding rectangle in global coordinates
            global_rect = QtCore.QRect(tabwidget.mapToGlobal(QtCore.QPoint(0, 0)),
                                        tabwidget.size())
            if global_rect.contains(pos):
                splitter = tabwidget.parent()

        # no split/collapse context menu for positions outside any tabwidget
        # region
        if not splitter:
            return

        # add split actions (only show for non-empty tabwidgets)
        if not splitter.is_empty():
            actions = [Action(id='split_hor', name='Create new pane to the right',
                       on_perform=lambda : splitter.split(orientation=
                        QtCore.Qt.Horizontal)),
                       Action(id='split_ver', name='Create new pane to the bottom',
                       on_perform=lambda : splitter.split(orientation=
                        QtCore.Qt.Vertical))]

            splitgroup = Group(*actions, id='split')
            menu.append(splitgroup)

        # add collapse action (only show for collapsible splitters)
        if splitter.is_collapsible():
            if splitter is splitter.parent().leftchild:
                if splitter.parent().orientation() is QtCore.Qt.Horizontal:
                    text = 'Merge with right pane'
                else:
                    text = 'Merge with bottom pane'
            else:
                if splitter.parent().orientation() is QtCore.Qt.Horizontal:
                    text = 'Merge with left pane'
                else:
                    text = 'Merge with top pane'
            actions = [Action(id='merge', name=text,
                        on_perform=lambda : splitter.collapse())]

            collapsegroup = Group(*actions, id='collapse')
            menu.append(collapsegroup)

        # return QMenu object
        return menu

    ###########################################################################
    # Protected interface.
    ###########################################################################

    def _get_label(self, editor):
        """ Return a tab label for an editor.
        """
        try:
            label = editor.name
            if editor.dirty:
                label = '*' + label
        except AttributeError:
            label = ''
        return label

    def _get_editor(self, editor_widget):
        """ Returns the editor corresponding to editor_widget
        """
        for editor in self.editors:
            if editor.control is editor_widget:
                return editor
        return None

    def set_key_bindings(self):
        """ Set keyboard shortcuts for tabbed navigation
        """
        # Add shortcuts for scrolling through tabs.
        if sys.platform == 'darwin':
            next_seq = 'Ctrl+}'
            prev_seq = 'Ctrl+{'
        else:
            next_seq = 'Ctrl+PgDown'
            prev_seq = 'Ctrl+PgUp'
        shortcut = QtWidgets.QShortcut(QtGui.QKeySequence(next_seq), self.control)
        shortcut.activated.connect(self._next_tab)
        shortcut = QtWidgets.QShortcut(QtGui.QKeySequence(prev_seq), self.control)
        shortcut.activated.connect(self._previous_tab)

        # Add shortcuts for switching to a specific tab.
        mod = 'Ctrl+' if sys.platform == 'darwin' else 'Alt+'
        mapper = QtCore.QSignalMapper(self.control)
        mapper.mapped.connect(self._activate_tab)
        for i in xrange(1, 10):
            sequence = QtGui.QKeySequence(mod + str(i))
            shortcut = QtWidgets.QShortcut(sequence, self.control)
            shortcut.activated.connect(mapper.map)
            mapper.setMapping(shortcut, i - 1)

    def _activate_tab(self, index):
        """ Activates the tab with the specified index, if there is one.
        """
        self.active_tabwidget.setCurrentIndex(index)
        current_widget = self.active_tabwidget.currentWidget()
        for editor in self.editors:
            if current_widget == editor.control:
                self.activate_editor(editor)

    def _next_tab(self):
        """ Activate the tab after the currently active tab.
        """
        index = self.active_tabwidget.currentIndex()
        new_index = index + 1 if index < self.active_tabwidget.count() - 1 else 0
        self._activate_tab(new_index)

    def _previous_tab(self):
        """ Activate the tab before the currently active tab.
        """
        index = self.active_tabwidget.currentIndex()
        new_index = index - 1 if index > 0  else self.active_tabwidget.count() - 1
        self._activate_tab(new_index)

    def tabwidgets(self):
        """ Returns the list of tabwidgets associated with the current editor
        area.
        """
        return self.control.tabwidgets()

    #### Trait change handlers ################################################

    @on_trait_change('editors:[dirty, name]')
    def _update_label(self, editor, name, new):
        index = self.active_tabwidget.indexOf(editor.control)
        self.active_tabwidget.setTabText(index, self._get_label(editor))

    @on_trait_change('editors:tooltip')
    def _update_tooltip(self, editor, name, new):
        index = self.active_tabwidget.indexOf(editor.control)
        self.active_tabwidget.setTabToolTip(index, self._get_label(editor))

    #### Signal handlers ######################################################

    def _find_ancestor_draggable_tab_widget(self, control):
        """ Find the draggable tab widget to which a widget belongs. """

        while not isinstance(control, DraggableTabWidget):
            control = control.parent()

        return control

    def _focus_changed(self, old, new):
        """Set the active tabwidget after an application-level change in focus.
        """

        if new is not None:
            if isinstance(new, DraggableTabWidget):
                if new.editor_area == self:
                    self.active_tabwidget = new
            elif isinstance(new, QtWidgets.QTabBar):
                if self.control.isAncestorOf(new):
                    self.active_tabwidget = \
                        self._find_ancestor_draggable_tab_widget(new)
            else:
                # Check if any of the editor widgets have focus.
                # If so, make it active.
                for editor in self.editors:
                    control = editor.control
                    if control is not None and control.isAncestorOf(new):
                        active_tabwidget = \
                            self._find_ancestor_draggable_tab_widget(control)
                        active_tabwidget.setCurrentWidget(control)
                        self.active_tabwidget = active_tabwidget
                        break

    def _active_tabwidget_changed(self, new):
        """Set the active editor whenever the active tabwidget updates.
        """

        if new is None or new.parent().is_empty():
            active_editor = None
        else:
            active_editor = self._get_editor(new.currentWidget())

        self.active_editor = active_editor


###############################################################################
# Auxiliary classes.
###############################################################################

class EditorAreaWidget(QtWidgets.QSplitter):
    """ Container widget to hold a QTabWidget which are separated by other
    QTabWidgets via splitters.

    An EditorAreaWidget is essentially a Node object in the editor area layout
    tree.
    """

    def __init__(self, editor_area, parent=None, tabwidget=None):
        """ Creates an EditorAreaWidget object.

        editor_area : global SplitEditorAreaPane instance
        parent : parent splitter
        tabwidget : tabwidget object contained by this splitter

        """
        super(EditorAreaWidget, self).__init__(parent=parent)
        self.editor_area = editor_area

        if not tabwidget:
            tabwidget = DraggableTabWidget(editor_area=self.editor_area,
                                        parent=self)

        # add the tabwidget to the splitter
        self.addWidget(tabwidget)
        # showing the tabwidget after reparenting
        tabwidget.show()

        # Initializes left and right children to None (since no initial splitter
        # children are present)
        self.leftchild = None
        self.rightchild = None

    def get_layout(self):
        """ Returns a LayoutItem that reflects the layout of the current
        splitter.
        """
        ORIENTATION_MAP = {QtCore.Qt.Horizontal: 'horizontal',
                           QtCore.Qt.Vertical: 'vertical'}
        # obtain layout based on children layouts
        if not self.is_leaf():
            layout = Splitter(self.leftchild.get_layout(),
                            self.rightchild.get_layout(),
                            orientation=ORIENTATION_MAP[self.orientation()])
        # obtain the Tabbed layout
        else:
            if self.is_empty():
                layout = Tabbed(PaneItem(id=-1,
                                        width=self.width(),
                                        height=self.height()),
                                active_tab=0)
            else:
                items = []
                for i in range(self.tabwidget().count()):
                    widget = self.tabwidget().widget(i)
                    # mark identification for empty_widget
                    editor = self.editor_area._get_editor(widget)
                    item_id = self.editor_area.editors.index(editor)
                    item_width = self.width()
                    item_height = self.height()
                    items.append(PaneItem(id=item_id,
                                        width=item_width,
                                        height=item_height))
                layout = Tabbed(*items, active_tab=self.tabwidget().currentIndex())
        return layout

    def set_layout(self, layout):
        """ Applies the given LayoutItem to current splitter.
        """
        ORIENTATION_MAP = {'horizontal': QtCore.Qt.Horizontal,
                           'vertical': QtCore.Qt.Vertical}
        # if not a leaf splitter
        if isinstance(layout, Splitter):
            self.split(orientation=ORIENTATION_MAP[layout.orientation])
            self.leftchild.set_layout(layout=layout.items[0])
            self.rightchild.set_layout(layout=layout.items[1])

            # setting sizes of children along splitter direction
            if layout.orientation=='horizontal':
                sizes = [self.leftchild.width(), self.rightchild.width()]
                self.resize(sum(sizes), self.leftchild.height())
            else:
                sizes = [self.leftchild.height(), self.rightchild.height()]
                self.resize(self.leftchild.width(), sum(sizes))
            self.setSizes(sizes)

        # if it is a leaf splitter
        elif isinstance(layout, Tabbed):
            # don't clear-out empty_widget's information if all it contains is an
            # empty_widget
            if not self.is_empty():
                self.tabwidget().clear()

            for item in layout.items:
                if not item.id==-1:
                    editor = self.editor_area.editors[item.id]
                    self.tabwidget().addTab(editor.control,
                                            self.editor_area._get_label(editor))
                self.resize(item.width, item.height)
            self.tabwidget().setCurrentIndex(layout.active_tab)

    def tabwidget(self):
        """ Obtain the tabwidget associated with current EditorAreaWidget
        (returns None for non-leaf splitters)
        """
        for child in self.children():
            if isinstance(child, QtWidgets.QTabWidget):
                return child
        return None

    def tabwidgets(self):
        """ Return a list of tabwidgets associated with current splitter or
        any of its descendants.
        """
        tabwidgets = []
        if self.is_leaf():
            tabwidgets.append(self.tabwidget())

        else:
            tabwidgets.extend(self.leftchild.tabwidgets())
            tabwidgets.extend(self.rightchild.tabwidgets())

        return tabwidgets

    def sibling(self):
        """ Returns another child of its parent. Returns None if it can't find
        any sibling.
        """
        parent = self.parent()

        if self.is_root():
            return None

        if self is parent.leftchild:
            return parent.rightchild
        elif self is parent.rightchild:
            return parent.leftchild

    def is_root(self):
        """ Returns True if the current EditorAreaWidget is the root widget.
        """
        parent = self.parent()
        if isinstance(parent, EditorAreaWidget):
            return False
        else:
            return True

    def is_leaf(self):
        """ Returns True if the current EditorAreaWidget is a leaf, i.e., it has
        a tabwidget as one of it's immediate child.
        """
        # a leaf has it's leftchild and rightchild None
        if not self.leftchild and not self.rightchild:
            return True
        return False

    def is_empty(self):
        """ Returns True if the current splitter's tabwidget doesn't contain any
        tab.
        """
        return bool(self.tabwidget().empty_widget)

    def is_collapsible(self):
        """ Returns True if the current splitter can be collapsed to its sibling,
        i.e. if it is (a) either empty, or (b) it has a sibling which is a leaf.
        """
        if self.is_root():
            return False

        if self.is_empty():
            return True

        sibling = self.sibling()

        if sibling.is_leaf():
            return True
        else:
            return False

    def split(self, orientation=QtCore.Qt.Horizontal):
        """ Split the current splitter into two children splitters. The current
        splitter's tabwidget is moved to the left child while a new empty
        tabwidget is added to the right child.

        orientation : whether to split horizontally or vertically
        """
        # set splitter orientation
        self.setOrientation(orientation)
        orig_size = self.sizes()[0]

        # create new children
        self.leftchild = EditorAreaWidget(self.editor_area, parent=self,
                                        tabwidget=self.tabwidget())
        self.rightchild = EditorAreaWidget(self.editor_area, parent=self,
                                        tabwidget=None)

        # add newly generated children
        self.addWidget(self.leftchild)
        self.addWidget(self.rightchild)

        # set equal sizes of splits
        self.setSizes([orig_size/2,orig_size/2])

        # make the rightchild's tabwidget active & show its empty widget
        self.editor_area.active_tabwidget = self.rightchild.tabwidget()

    def collapse(self):
        """ Collapses the current splitter and its sibling splitter to their
        parent splitter. Merges together the tabs of both's tabwidgets.

        Does nothing if the current splitter is not collapsible.
        """
        if not self.is_collapsible():
            return

        parent = self.parent()
        sibling = self.sibling()

        # this will happen only if self is empty, else it will not be
        # collapsible at all
        if sibling and (not sibling.is_leaf()):
            parent.setOrientation(sibling.orientation())
            # reparent sibling's children to parent
            parent.addWidget(sibling.leftchild)
            parent.addWidget(sibling.rightchild)
            parent.leftchild = sibling.leftchild
            parent.rightchild = sibling.rightchild
            # blindly make the first tabwidget active as it is not clear which
            # tabwidget should get focus now (FIXME??)
            self.editor_area.active_tabwidget = parent.tabwidgets()[0]
            self.setParent(None)
            sibling.setParent(None)
            return

        # save original currentwidget to make active later
        # (if self is empty, make the currentwidget of sibling active)
        if not self.is_empty():
            orig_currentWidget = self.tabwidget().currentWidget()
        else:
            orig_currentWidget = sibling.tabwidget().currentWidget()

        left = parent.leftchild.tabwidget()
        right = parent.rightchild.tabwidget()
        target = DraggableTabWidget(editor_area=self.editor_area, parent=parent)

        # add tabs of left and right tabwidgets to target
        for source in (left, right):
            # Note: addTab removes widgets from source tabwidget, so
            # grabbing all the source widgets beforehand
            # (not grabbing empty_widget)
            widgets = [source.widget(i) for i in range(source.count()) if not
                        source.widget(i) is source.empty_widget]
            for editor_widget in widgets:
                editor = self.editor_area._get_editor(editor_widget)
                target.addTab(editor_widget,
                            self.editor_area._get_label(editor))

        # add target to parent
        parent.addWidget(target)

        # make target the new active tabwidget and make the original focused
        # widget active in the target too
        self.editor_area.active_tabwidget = target
        target.setCurrentWidget(orig_currentWidget)

        # remove parent's splitter children
        parent.leftchild = None
        parent.rightchild = None
        self.setParent(None)
        sibling.setParent(None)


class DraggableTabWidget(QtWidgets.QTabWidget):
    """ Implements a QTabWidget with event filters for tab drag and drop
    """

    def __init__(self, editor_area, parent):
        """
        editor_area : global SplitEditorAreaPane instance
        parent : parent of the tabwidget
        """
        super(DraggableTabWidget, self).__init__(parent)
        self.editor_area = editor_area

        # configure QTabWidget
        self.setTabBar(DraggableTabBar(editor_area=editor_area, parent=self))
        self.setDocumentMode(True)
        self.setFocusPolicy(QtCore.Qt.StrongFocus)
        self.setFocusProxy(None)
        self.setMovable(False) # handling move events myself
        self.setTabsClosable(True)
        self.setAutoFillBackground(True)

        # set drop and context menu policies
        self.setAcceptDrops(True)
        self.setContextMenuPolicy(QtCore.Qt.DefaultContextMenu)

        # connecting signals
        self.tabCloseRequested.connect(self._close_requested)
        self.currentChanged.connect(self._current_changed)

        # shows the custom empty widget containing buttons for relevant actions
        self.show_empty_widget()

    def show_empty_widget(self):
        """ Shows the empty widget (containing buttons to open new file, and
        collapse the split).
        """
        self.empty_widget = None
        self.editor_area.active_tabwidget = self

        # callback to editor_area's public `create_empty_widget` Callable trait
        empty_widget = self.editor_area.create_empty_widget()

        self.addTab(empty_widget, '')
        self.empty_widget = empty_widget
        self.setFocus()

        # don't allow tab closing if empty widget comes up on a root tabwidget
        if self.parent().is_root():
            self.setTabsClosable(False)

        self.setTabText(0, '     ')

    def hide_empty_widget(self):
        """ Hides the empty widget (containing buttons to open new file, and
        collapse the split) based on whether the tabwidget is empty or not.
        """
        index = self.indexOf(self.empty_widget)
        self.removeTab(index)
        self.empty_widget.deleteLater()
        self.empty_widget = None
        self.setTabsClosable(True)

    def create_empty_widget(self):
        """ Creates the QFrame object to be shown when the current tabwidget is
        empty.
        """
        frame = QtWidgets.QFrame(parent=self)
        frame.setFrameShape(QtWidgets.QFrame.StyledPanel)
        layout = QtWidgets.QVBoxLayout(frame)

        # Add new file button and open file button only if the `callbacks` trait
        # of the editor_area has a callable for key `new` and key `open`
        new_file_action = self.editor_area.callbacks.get('new', None)
        open_file_action = self.editor_area.callbacks.get('open_dialog', None)
        open_show_dialog = False
        if open_file_action is None:
            open_file_action = self.editor_area.callbacks.get('open', None)
            open_show_dialog = True
        if not (new_file_action and open_file_action):
            return frame

        layout.addStretch()

        # generate new file button
        newfile_btn = QtWidgets.QPushButton('Create a new file', parent=frame)
        newfile_btn.clicked.connect(new_file_action)
        layout.addWidget(newfile_btn, alignment=QtCore.Qt.AlignHCenter)

        # generate label
        label = QtWidgets.QLabel(parent=frame)
        label.setText("""<span style='font-size:14px; color:#999999'>
                        or
                        </span>""")
        layout.addWidget(label, alignment=QtCore.Qt.AlignHCenter)

        # generate open button
        open_btn = QtWidgets.QPushButton('Select files from your computer', parent=frame)
        def _open():
            if open_show_dialog:
                open_dlg = FileDialog(action='open')
                open_dlg.open()
                self.editor_area.active_tabwidget = self
                if open_dlg.return_code == OK:
                    open_file_action(open_dlg.path)
            else:
                open_file_action()
        open_btn.clicked.connect(_open)
        layout.addWidget(open_btn, alignment=QtCore.Qt.AlignHCenter)

        # generate label
        label = QtWidgets.QLabel(parent=frame)
        label.setText("""<span style='font-size:14px; color:#999999'>
                        Tip: You can also drag and drop files/tabs here.
                        </span>""")
        layout.addWidget(label, alignment=QtCore.Qt.AlignHCenter)

        layout.addStretch()
        frame.setLayout(layout)

        return frame

    def get_names(self):
        """ Utility function to return names of all the editors open in the
        current tabwidget.
        """
        names = []
        for i in range(self.count()):
            editor_widget = self.widget(i)
            editor = self.editor_area._get_editor(editor_widget)
            if editor:
                names.append(editor.name)
        return names

    ###### Signal handlers ####################################################

    def _close_requested(self, index):
        """ Re-implemented to close the editor when it's tab is closed
        """
        widget = self.widget(index)

        # if close requested on empty_widget, collapse the pane and return
        if widget is self.empty_widget:
            self.parent().collapse()
            return
        editor = self.editor_area._get_editor(widget)
        editor.close()

    def _current_changed(self, index):
        """Re-implemented to update active editor
        """
        self.setCurrentIndex(index)
        editor_widget = self.widget(index)
        self.editor_area.active_editor = self.editor_area._get_editor(editor_widget)

    def tabInserted(self, index):
        """ Re-implemented to hide empty_widget when adding a new widget
        """
        # sets tab tooltip only if a real editor was added (not an empty_widget)
        editor = self.editor_area._get_editor(self.widget(index))
        if editor:
            self.setTabToolTip(index, editor.tooltip)

        if self.empty_widget:
            self.hide_empty_widget()

    def tabRemoved(self, index):
        """ Re-implemented to show empty_widget again if all tabs are removed
        """
        if not self.count() and not self.empty_widget:
            self.show_empty_widget()

    ##### Event handlers ######################################################

    def contextMenuEvent(self, event):
        """ To show collapse context menu even on empty tabwidgets
        """
        global_pos = self.mapToGlobal(event.pos())
        menu = self.editor_area.get_context_menu(pos=global_pos)
        qmenu = menu.create_menu(self)
        qmenu.exec_(global_pos)

    def dragEnterEvent(self, event):
        """ Re-implemented to highlight the tabwidget on drag enter
        """
        for handler in self.editor_area._all_drop_handlers:
            if handler.can_handle_drop(event, self):
                self.editor_area.active_tabwidget = self
                self.setBackgroundRole(QtGui.QPalette.Highlight)
                event.acceptProposedAction()
                return

        super(DraggableTabWidget, self).dragEnterEvent(event)

    def dropEvent(self, event):
        """ Re-implemented to handle drop events
        """
        for handler in self.editor_area._all_drop_handlers:
            if handler.can_handle_drop(event, self):
                handler.handle_drop(event, self)
                self.setBackgroundRole(QtGui.QPalette.Window)
                event.acceptProposedAction()
                break

    def dragLeaveEvent(self, event):
        """ Clear widget highlight on leaving
        """
        self.setBackgroundRole(QtGui.QPalette.Window)
        return super(DraggableTabWidget, self).dragLeaveEvent(event)


class DraggableTabBar(QtWidgets.QTabBar):
    """ Implements a QTabBar with event filters for tab drag
    """
    def __init__(self, editor_area, parent):
        super(DraggableTabBar, self).__init__(parent)
        self.editor_area = editor_area
        self.setContextMenuPolicy(QtCore.Qt.DefaultContextMenu)
        self.drag_obj = None

    def mousePressEvent(self, event):
        if event.button()==QtCore.Qt.LeftButton:
            index = self.tabAt(event.pos())
            tabwidget = self.parent()
            if tabwidget.widget(index) and (not tabwidget.widget(index) == tabwidget.empty_widget):
                self.drag_obj = TabDragObject(start_pos=event.pos(), tabBar=self)
        return super(DraggableTabBar, self).mousePressEvent(event)

    def mouseMoveEvent(self, event):
        """ Re-implemented to create a drag event when the mouse is moved for a
        sufficient distance while holding down mouse button.
        """
        # go into the drag logic only if a drag_obj is active
        if self.drag_obj:
            # is the left mouse button still pressed?
            if not event.buttons()==QtCore.Qt.LeftButton:
                pass
            # has the mouse been dragged for sufficient distance?
            elif ((event.pos() - self.drag_obj.start_pos).manhattanLength()
                < QtWidgets.QApplication.startDragDistance()):
                pass
            # initiate drag
            else:
                drag = QtGui.QDrag(self.drag_obj.widget)
                mimedata = PyMimeData(data=self.drag_obj, pickle=False)
                drag.setPixmap(self.drag_obj.get_pixmap())
                drag.setHotSpot(self.drag_obj.get_hotspot())
                drag.setMimeData(mimedata)
                drag.exec_()
                self.drag_obj = None # deactivate the drag_obj again
                return
        return super(DraggableTabBar, self).mouseMoveEvent(event)

    def mouseReleaseEvent(self, event):
        """ Re-implemented to deactivate the drag when mouse button is
        released
        """
        self.drag_obj = None
        return super(DraggableTabBar, self).mouseReleaseEvent(event)


class TabDragObject(object):
    """ Class to hold information related to tab dragging/dropping
    """

    def __init__(self, start_pos, tabBar):
        """
        Parameters
        ----------

        start_pos : position in tabBar coordinates where the drag was started
        tabBar : tabBar containing the tab on which drag started
        """
        self.start_pos = start_pos
        self.from_index = tabBar.tabAt(self.start_pos)
        self.from_editor_area = tabBar.parent().editor_area
        self.widget = tabBar.parent().widget(self.from_index)
        self.from_tabbar = tabBar

    def get_pixmap(self):
        """ Returns the drag pixmap including page widget and tab rectangle.
        """
        # instatiate the painter object with gray-color filled pixmap
        tabBar = self.from_tabbar
        tab_rect = tabBar.tabRect(self.from_index)
        size = self.widget.rect().size()
        result_pixmap = QtGui.QPixmap(size)
        painter = QtWidgets.QStylePainter(result_pixmap, tabBar)

        painter.fillRect(result_pixmap.rect(), QtCore.Qt.lightGray)
        painter.setCompositionMode(QtGui.QPainter.CompositionMode_SourceOver)

        optTabBase = QtGui.QStyleOptionTabBarBaseV2()
        optTabBase.initFrom(tabBar)
        painter.drawPrimitive(QtWidgets.QStyle.PE_FrameTabBarBase, optTabBase)

        # region of active tab
        pixmap1 = QtGui.QPixmap.grabWidget(tabBar, tab_rect)
        painter.drawPixmap(0,0,pixmap1) #tab_rect.topLeft(), pixmap1)

        # region of the page widget
        pixmap2 = QtGui.QPixmap.grabWidget(self.widget)
        painter.drawPixmap(0, tab_rect.height(), size.width(), size.height(), pixmap2)

        # finish painting
        painter.end()

        return result_pixmap

    def get_hotspot(self):
        return self.start_pos - self.from_tabbar.tabRect(self.from_index).topLeft()

###############################################################################
# Default drop handlers.
###############################################################################

class TabDropHandler(BaseDropHandler):
    """ Class to handle tab drop events
    """

    # whether to allow dragging of tabs across different opened windows
    allow_cross_window_drop = Bool(False)

    def can_handle_drop(self, event, target):
        if isinstance(event.mimeData(), PyMimeData) and \
            isinstance(event.mimeData().instance(), TabDragObject):
            if not self.allow_cross_window_drop:
                drag_obj = event.mimeData().instance()
                return drag_obj.from_editor_area == target.editor_area
            else:
                return True
        return False

    def handle_drop(self, event, target):
        # get the drop object back
        drag_obj = event.mimeData().instance()

        # extract widget label
        # (editor_area is common to both source and target in most cases but when
        # the dragging happens across different windows, they are not, and hence it
        # must be pulled in directly from the source)
        editor = target.editor_area._get_editor(drag_obj.widget)
        label = target.editor_area._get_label(editor)

        # if drop occurs at a tab bar, insert the tab at that position
        if not target.tabBar().tabAt(event.pos())==-1:
            index = target.tabBar().tabAt(event.pos())
            target.insertTab(index, drag_obj.widget, label)

        else:
            # if the drag initiated from the same tabwidget, put the tab
            # back at the original index
            if target is drag_obj.from_tabbar.parent():
                target.insertTab(drag_obj.from_index, drag_obj.widget, label)
            # else, just add it at the end
            else:
                target.addTab(drag_obj.widget, label)

        # make the dropped widget active
        target.setCurrentWidget(drag_obj.widget)<|MERGE_RESOLUTION|>--- conflicted
+++ resolved
@@ -6,13 +6,8 @@
     MEditorAreaPane
 from traits.api import Bool, cached_property, Callable, Dict, Instance, List, \
     on_trait_change, Property, provides, Str
-<<<<<<< HEAD
 from pyface.qt import QtCore, QtGui, QtWidgets
-from pyface.action.api import Action, Group
-=======
-from pyface.qt import QtCore, QtGui
 from pyface.action.api import Action, Group, MenuManager
->>>>>>> 39db257b
 from pyface.tasks.task_layout import PaneItem, Tabbed, Splitter
 from pyface.mimedata import PyMimeData
 from pyface.api import FileDialog
