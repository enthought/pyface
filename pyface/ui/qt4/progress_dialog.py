#------------------------------------------------------------------------------
# Copyright (c) 2005, Enthought, Inc.
# All rights reserved.
#
# This software is provided without warranty under the terms of the BSD
# license included in enthought/LICENSE.txt and may be redistributed only
# under the conditions described in the aforementioned license.  The license
# is also available online at http://www.enthought.com/licenses/BSD.txt
# Thanks for using Enthought open source!
#
# Author: Enthought, Inc.
# Description: <Enthought pyface package component>
#------------------------------------------------------------------------------
""" A simple progress bar intended to run in the UI thread """

import time

from pyface.qt import QtCore, QtWidgets

from traits.api import Bool, Instance, Int, Unicode, provides

from pyface.i_progress_dialog import IProgressDialog, MProgressDialog
from .window import Window


@provides(IProgressDialog)
class ProgressDialog(MProgressDialog, Window):
    """ A simple progress dialog window which allows itself to be updated

    """
    # FIXME: buttons are not set up correctly yet

<<<<<<< HEAD
    progress_bar = Instance(QtWidgets.QProgressBar)
=======
    #: The progress bar widget
    progress_bar = Instance(QtGui.QProgressBar)

    #: The window title
>>>>>>> d8564b31
    title = Unicode

    #: The text message to display in the dialog
    message = Unicode

    #: The minimum value of the progress range
    min = Int

    #: The minimum value of the progress range
    max = Int

    #: The margin around the progress bar
    margin = Int(5)

    #: Whether or not the progress dialog can be cancelled
    can_cancel = Bool(False)

    # The IProgressDialog interface doesn't declare this, but since this is a
    # feature of the QT backend ProgressDialog that doesn't appear in WX, we
    # offer an option to disable it.
    can_ok = Bool(False)

    #: Whether or not to show the time taken (not implemented in Qt)
    show_time = Bool(False)

    #: Whether or not to show the percent completed
    show_percent = Bool(False)

    #: The size of the dialog
    dialog_size = Instance(QtCore.QRect)

    #: Label for the 'cancel' button
    cancel_button_label = Unicode('Cancel')

    #: Whether or not the dialog was cancelled by the user
    _user_cancelled = Bool(False)

    #: The widget showing the message text
    _message_control = Instance(QtGui.QLabel)

    #: The widget showing the time elapsed
    _elapsed_control = Instance(QtGui.QLabel)

    #: The widget showing the estimated time to completion
    _estimated_control = Instance(QtGui.QLabel)

    #: The widget showing the estimated time remaining
    _remaining_control = Instance(QtGui.QLabel)

    #-------------------------------------------------------------------------
    # IWindow Interface
    #-------------------------------------------------------------------------

    def open(self):
        """ Opens the window. """
        super(ProgressDialog, self).open()
        self._start_time = time.time()

    def close(self):
        """ Closes the window. """
        self.progress_bar.destroy()
        self.progress_bar = None

        super(ProgressDialog, self).close()

    #-------------------------------------------------------------------------
    # IProgressDialog Interface
    #-------------------------------------------------------------------------

    def update(self, value):
        """ Update the progress bar to the desired value

        If the value is >= the maximum and the progress bar is not contained
        in another panel the parent window will be closed.

        Parameters
        ----------
        value :
            The progress value to set.
        """

        if self.progress_bar is None:
            return None, None

        if self.max > 0:
            self.progress_bar.setValue(value)

            if (self.max != self.min):
                percent = (float(value) - self.min)/(self.max - self.min)
            else:
                percent = 1.0

            if self.show_time and (percent != 0):
                current_time = time.time()
                elapsed = current_time - self._start_time
                estimated = elapsed/percent
                remaining = estimated - elapsed

                self._set_time_label(elapsed, self._elapsed_control)
                self._set_time_label(estimated, self._estimated_control)
                self._set_time_label(remaining, self._remaining_control)

            if value >= self.max or self._user_cancelled:
                self.close()
        else:
            self.progress_bar.setValue(self.progress_bar.value() + value)

            if self._user_cancelled:
                self.close()

        QtWidgets.QApplication.processEvents()

        return (not self._user_cancelled, False)

    #-------------------------------------------------------------------------
    # Private Interface
    #-------------------------------------------------------------------------

    def reject(self, event):
        self._user_cancelled = True
        self.close()

    def _set_time_label(self, value, control):
        hours = value / 3600
        minutes = (value % 3600) / 60
        seconds = value % 60
        label = "%1u:%02u:%02u" % (hours, minutes, seconds)

        control.setText(label)

    def _create_buttons(self, dialog, layout):
        """ Creates the buttons. """

        if not (self.can_cancel or self.can_ok):
            return

        # Create the button.
        buttons = QtWidgets.QDialogButtonBox()

        if self.can_cancel:
            buttons.addButton(self.cancel_button_label, QtWidgets.QDialogButtonBox.RejectRole)
        if self.can_ok:
            buttons.addButton(QtWidgets.QDialogButtonBox.Ok)

        # TODO: hookup the buttons to our methods, this may involve subclassing from QDialog

        if self.can_cancel:
            buttons.rejected.connect(dialog.reject)
        if self.can_ok:
            buttons.accepted.connect(dialog.accept)

        layout.addWidget(buttons)

    def _create_label(self, dialog, layout, text):

        dummy = QtWidgets.QLabel(text, dialog)
        dummy.setAlignment(QtCore.Qt.AlignTop | QtCore.Qt.AlignLeft)

        label = QtWidgets.QLabel("unknown", dialog)
        label.setAlignment(QtCore.Qt.AlignTop | QtCore.Qt.AlignLeft | QtCore.Qt.AlignRight)

        sub_layout = QtWidgets.QHBoxLayout()

        sub_layout.addWidget(dummy)
        sub_layout.addWidget(label)

        layout.addLayout(sub_layout)

        return label

    def _create_gauge(self, dialog, layout):

<<<<<<< HEAD
        self.progress_bar = QtWidgets.QProgressBar(dialog)
#        self.progress_bar.setFrameStyle(QtWidgets.QFrame.Sunken | QtWidgets.QFrame.Panel)
=======
        self.progress_bar = QtGui.QProgressBar(dialog)
>>>>>>> d8564b31
        self.progress_bar.setRange(self.min, self.max)
        layout.addWidget(self.progress_bar)

        if self.show_percent:
            self.progress_bar.setFormat("%p%")
        else:
            self.progress_bar.setFormat("%v")

    def _create_message(self, dialog, layout):
        label = QtWidgets.QLabel(self.message, dialog)
        label.setAlignment(QtCore.Qt.AlignTop | QtCore.Qt.AlignLeft)
        layout.addWidget(label)
        self._message_control = label
        return

    def _create_timer(self, dialog, layout):
        if not self.show_time:
            return

        self._elapsed_control = self._create_label(dialog, layout, "Elapsed time : ")
        self._estimated_control = self._create_label(dialog, layout, "Estimated time : ")
        self._remaining_control = self._create_label(dialog, layout, "Remaining time : ")

    def _create_control(self, parent):
        return QtWidgets.QDialog(parent)

    def _create(self):
        super(ProgressDialog, self)._create()
        self._create_contents(self.control)

    def _create_contents(self, parent):
        dialog = parent
<<<<<<< HEAD
        layout  = QtWidgets.QVBoxLayout(dialog)
=======
        layout  = QtGui.QVBoxLayout(dialog)
        layout.setContentsMargins(self.margin, self.margin,
                                  self.margin, self.margin)
>>>>>>> d8564b31

        # The 'guts' of the dialog.
        self._create_message(dialog, layout)
        self._create_gauge(dialog, layout)
        self._create_timer(dialog, layout)
        self._create_buttons(dialog, layout)

        dialog.setWindowTitle(self.title)

        parent.setLayout(layout)

    #-------------------------------------------------------------------------
    # Trait change handlers
    #-------------------------------------------------------------------------

    def _max_changed(self, new):
        if self.progress_bar is not None:
            self.progress_bar.setMaximum(new)

    def _min_changed(self, new):
        if self.progress_bar is not None:
            self.progress_bar.setMinimum(new)

    def _message_changed(self, new):
        if self._message_control is not None:
            self._message_control.setText(new)<|MERGE_RESOLUTION|>--- conflicted
+++ resolved
@@ -30,14 +30,10 @@
     """
     # FIXME: buttons are not set up correctly yet
 
-<<<<<<< HEAD
+    #: The progress bar widget
     progress_bar = Instance(QtWidgets.QProgressBar)
-=======
-    #: The progress bar widget
-    progress_bar = Instance(QtGui.QProgressBar)
 
     #: The window title
->>>>>>> d8564b31
     title = Unicode
 
     #: The text message to display in the dialog
@@ -210,12 +206,7 @@
 
     def _create_gauge(self, dialog, layout):
 
-<<<<<<< HEAD
         self.progress_bar = QtWidgets.QProgressBar(dialog)
-#        self.progress_bar.setFrameStyle(QtWidgets.QFrame.Sunken | QtWidgets.QFrame.Panel)
-=======
-        self.progress_bar = QtGui.QProgressBar(dialog)
->>>>>>> d8564b31
         self.progress_bar.setRange(self.min, self.max)
         layout.addWidget(self.progress_bar)
 
@@ -248,13 +239,9 @@
 
     def _create_contents(self, parent):
         dialog = parent
-<<<<<<< HEAD
         layout  = QtWidgets.QVBoxLayout(dialog)
-=======
-        layout  = QtGui.QVBoxLayout(dialog)
         layout.setContentsMargins(self.margin, self.margin,
                                   self.margin, self.margin)
->>>>>>> d8564b31
 
         # The 'guts' of the dialog.
         self._create_message(dialog, layout)
