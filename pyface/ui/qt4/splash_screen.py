--- conflicted
+++ resolved
@@ -14,19 +14,10 @@
 
 from logging import DEBUG
 
-<<<<<<< HEAD
-from traits.api import Any, Bool, Int, provides
-=======
+from traits.api import Any, Bool, Int, Tuple, Str, provides
 
 from pyface.qt import QtCore, QtGui
-
-
-from traits.api import Any, Bool, Instance, Int, provides
->>>>>>> c285a0c4
-from traits.api import Tuple, Str
-
 from pyface.i_splash_screen import ISplashScreen, MSplashScreen
-from pyface.qt import QtCore, QtGui
 from pyface.ui_traits import Image
 from .image_resource import ImageResource
 from .window import Window
