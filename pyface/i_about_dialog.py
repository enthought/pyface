# (C) Copyright 2005-2021 Enthought, Inc., Austin, TX
# All rights reserved.
#
# This software is provided without warranty under the terms of the BSD
# license included in LICENSE.txt and may be redistributed only under
# the conditions described in the aforementioned license. The license
# is also available online at http://www.enthought.com/licenses/BSD.txt
#
# Thanks for using Enthought open source!

""" The interface for a simple 'About' dialog. """


<<<<<<< HEAD
from traits.api import List, Str
=======
from traits.api import HasTraits, Instance, List, Str
>>>>>>> c285a0c4


from pyface.i_dialog import IDialog
from pyface.ui_traits import Image


class IAboutDialog(IDialog):
    """ The interface for a simple 'About' dialog. """

    # 'IAboutDialog' interface ---------------------------------------------

    #: Additional strings to be added to the dialog.
    additions = List(Str)

    #: Additional copyright strings to be added above the standard ones.
    copyrights = List(Str)

    #: The image displayed in the dialog.
    image = Image()


class MAboutDialog(HasTraits):
    """ The mixin class that contains common code for toolkit specific
    implementations of the IAboutDialog interface.
    """<|MERGE_RESOLUTION|>--- conflicted
+++ resolved
@@ -11,11 +11,7 @@
 """ The interface for a simple 'About' dialog. """
 
 
-<<<<<<< HEAD
-from traits.api import List, Str
-=======
-from traits.api import HasTraits, Instance, List, Str
->>>>>>> c285a0c4
+from traits.api import HasTraits, List, Str
 
 
 from pyface.i_dialog import IDialog
