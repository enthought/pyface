--- conflicted
+++ resolved
@@ -18,11 +18,7 @@
     __version__ = "not-built"
 
 
-<<<<<<< HEAD
-__requires__ = ["traits>=6", "importlib_resources>=1.1.0"]
-=======
-__requires__ = ["importlib-metadata", "traits>=6"]
->>>>>>> e4e4b330
+__requires__ = ["importlib-metadata", "importlib-resources>=1.1.0", "traits>=6"]
 __extras_require__ = {
     "wx": ["wxpython>=4", "numpy"],
     "pyqt": ["pyqt>=4.10", "pygments"],
