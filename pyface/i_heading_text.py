# (C) Copyright 2005-2021 Enthought, Inc., Austin, TX
# All rights reserved.
#
# This software is provided without warranty under the terms of the BSD
# license included in LICENSE.txt and may be redistributed only under
# the conditions described in the aforementioned license. The license
# is also available online at http://www.enthought.com/licenses/BSD.txt
#
# Thanks for using Enthought open source!

""" Heading text. """

import warnings

from traits.api import HasTraits, Int, Interface, Str, observe


class IHeadingText(Interface):
    """ A widget which shows heading text in a panel. """

    # 'IHeadingText' interface ---------------------------------------------

    #: Heading level.  This is currently unused.
    level = Int(1)

    #: The heading text.
    text = Str("Default")


class MHeadingText(HasTraits):
    """ The mixin class that contains common code for toolkit specific
    implementations of the IHeadingText interface.
    """

    # 'IHeadingText' interface ---------------------------------------------

    #: Heading level.  This is currently unused.
    level = Int(1)

    #: The heading text.
    text = Str("Default")

    def __init__(self, parent=None, **traits):
        """ Creates the heading text. """

        if "image" in traits:
            warnings.warn(
                "background images are no-longer supported for Wx and the "
                "'image' trait will be removed in a future Pyface update",
                PendingDeprecationWarning,
            )

        create = traits.pop("create", True)

        # Base class constructor.
        super().__init__(parent=parent, **traits)

        if create:
            # Create the widget's toolkit-specific control.
            self.create()
            warnings.warn(
                "automatic widget creation is deprecated and will be removed "
                "in a future Pyface version, use create=False and explicitly "
                "call create() for future behaviour",
                PendingDeprecationWarning,
            )

    # ------------------------------------------------------------------------
    # 'IWidget' interface.
    # ------------------------------------------------------------------------

<<<<<<< HEAD
    def _create(self):
        """ Create and initialize the toolkit control. """
        super()._create()

=======
>>>>>>> 201cc03e
    def _initialize_control(self):
        """ Perform any toolkit-specific initialization for the control. """
        super()._initialize_control()
        self._set_control_text(self.text)

    def _add_event_listeners(self):
        super()._add_event_listeners()
        self.observe(self._text_updated, 'text', dispatch="ui")

    def _remove_event_listeners(self):
        self.observe(self._text_updated, 'text', dispatch="ui", remove=True)
        super()._remove_event_listeners()

    # ------------------------------------------------------------------------
    # Private interface.
    # ------------------------------------------------------------------------

    def _set_control_text(self, text):
        """ Set the text on the control.

        Parameters
        ----------
        text : str
            The text to display.  This can contain basic HTML-like markeup.
        """
        raise NotImplementedError()

    def _get_control_text(self):
        """ Get the text on the control.

        Returns
        ----------
        text : str
            The text to displayed in the widget.
        """
        raise NotImplementedError()

    # Trait change handlers --------------------------------------------------

    def _text_updated(self, event):
        if self.control is not None:
            self._set_control_text(self.text)<|MERGE_RESOLUTION|>--- conflicted
+++ resolved
@@ -69,13 +69,6 @@
     # 'IWidget' interface.
     # ------------------------------------------------------------------------
 
-<<<<<<< HEAD
-    def _create(self):
-        """ Create and initialize the toolkit control. """
-        super()._create()
-
-=======
->>>>>>> 201cc03e
     def _initialize_control(self):
         """ Perform any toolkit-specific initialization for the control. """
         super()._initialize_control()
