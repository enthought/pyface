--- conflicted
+++ resolved
@@ -68,12 +68,8 @@
 
         for part in uiparts:
 
-<<<<<<< HEAD
-            part.rect = wx.Rect(part.sizer_item.GetPosition(), part.sizer_item.GetSize())
-=======
             part.rect = wx.Rect(part.sizer_item.GetPosition(),
                                 part.sizer_item.GetSize())
->>>>>>> 9c4c915b
             if part.type == aui.AuiDockUIPart.typeDock:
                 part.dock.rect = part.rect
 
