#------------------------------------------------------------------------------
# Copyright (c) 2005, Enthought, Inc.
# All rights reserved.
#
# This software is provided without warranty under the terms of the BSD
# license included in enthought/LICENSE.txt and may be redistributed only
# under the conditions described in the aforementioned license.  The license
# is also available online at http://www.enthought.com/licenses/BSD.txt
# Thanks for using Enthought open source!
#
# Author: Enthought, Inc.
# Description: <Enthought util package component>
#------------------------------------------------------------------------------
from numpy import arange

import wx
from wx.grid import Grid, PyGridTableBase
from wx.grid import PyGridCellRenderer
from wx.grid import GridCellTextEditor, GridCellStringRenderer
from wx.grid import GridCellFloatRenderer, GridCellFloatEditor

from wx.lib.mixins.grid import GridAutoEditMixin


class ComboboxFocusHandler(wx.EvtHandler):
    """ Workaround for combobox focus problems in wx 2.6."""

    # This is copied from enthought/pyface/grid.combobox_focus_handler.py.
    # Since this was the only thing that pyface.wx needed from pyface,
    # and it's a temporary workaround for an outdated version of wx, we're just
    # copying it here instead of introducing a dependency on a large package.

    def __init__(self):
        wx.EvtHandler.__init__(self)
        self.Bind(wx.EVT_KILL_FOCUS, self._on_kill_focus)
        return

    def _on_kill_focus(self, evt):

        # this is pretty egregious. somehow the combobox gives up focus
        # as soon as it starts up, causing the grid to remove the editor.
        # so we just don't let it give up focus. i suspect this will cause
        # some other problem down the road, but it seems to work for now.
        # fixme: remove this h*ck once the bug is fixed in wx.
        editor = evt.GetEventObject()
        if isinstance(editor, wx._controls.ComboBox) and \
               evt.GetWindow() is None:
            return
        evt.Skip()
        return


class AbstractGridView(Grid):
    """ Enthought's default spreadsheet view.

    Uses a virtual data source.

    THIS CLASS IS NOT LIMITED TO ONLY DISPLAYING LOG DATA!
    """

    def __init__(self, parent, ID=-1, **kw):

        Grid.__init__(self, parent, ID, **kw)

        # We have things set up to edit on a single click - so we have to select
        # an initial cursor location that is off of the screen otherwise a cell
        # will be in edit mode as soon as the grid fires up.
        self.moveTo = [1000,1]
        self.edit = False

        # this seems like a busy idle ...
        self.Bind(wx.EVT_IDLE, self.OnIdle)

        # Enthought specific display controls ...
        self.init_labels()
        self.init_data_types()
        self.init_handlers()

<<<<<<< HEAD
        self.Bind(wx.grid.EVT_GRID_EDITOR_CREATED(self._on_editor_created)
=======
        self.Bind(wx.grid.EVT_GRID_EDITOR_CREATED, self._on_editor_created)
>>>>>>> 9c4c915b

        return


    # # needed to handle problem in wx 2.6 with combobox cell editors
    # def _on_editor_created(self, evt):

<<<<<<< HEAD
    #     editor = evt.GetControl()
    #     editor.PushEventHandler(ComboboxFocusHandler())
=======
        editor = evt.GetControl()
        #editor.PushEventHandler(ComboboxFocusHandler())
>>>>>>> 9c4c915b

    #     evt.Skip()
    #     return

    def init_labels(self):
        self.SetLabelFont(wx.Font(self.GetFont().GetPointSize(),
                                  wx.SWISS, wx.NORMAL, wx.BOLD))
        self.SetGridLineColour("blue")
        self.SetColLabelAlignment(wx.ALIGN_CENTRE, wx.ALIGN_CENTRE)
        self.SetRowLabelAlignment(wx.ALIGN_LEFT, wx.ALIGN_CENTRE)

        return

    def init_data_types(self):
        """ If the model says a cell is of a specified type, the grid uses
        the specific renderer and editor set in this method.
        """
        self.RegisterDataType("LogData", GridCellFloatRenderer(precision=3), GridCellFloatEditor())

        return

    def init_handlers(self):

<<<<<<< HEAD
        self.Bind(wx.grid.EVT_GRID_CELL_LEFT_CLICK(self.OnCellLeftClick)
        self.Bind(wx.grid.EVT_GRID_CELL_RIGHT_CLICK(self.OnCellRightClick)
        self.Bind(wx.grid.EVT_GRID_CELL_LEFT_DCLICK(self.OnCellLeftDClick)
        self.Bind(wx.grid.EVT_GRID_CELL_RIGHT_DCLICK(self.OnCellRightDClick)

        self.Bind(wx.grid.EVT_GRID_LABEL_LEFT_CLICK(self.OnLabelLeftClick)
        self.Bind(wx.grid.EVT_GRID_LABEL_RIGHT_CLICK(self.OnLabelRightClick)
        self.Bind(wx.grid.EVT_GRID_LABEL_LEFT_DCLICK(self.OnLabelLeftDClick)
        self.Bind(wx.grid.EVT_GRID_LABEL_RIGHT_DCLICK(self.OnLabelRightDClick)

        self.Bind(wx.grid.EVT_GRID_ROW_SIZE(self.OnRowSize)
        self.Bind(wx.grid.EVT_GRID_COL_SIZE(self.OnColSize)

        self.Bind(wx.grid.EVT_GRID_RANGE_SELECT(self.OnRangeSelect)
        self.Bind(wx.grid.EVT_GRID_CELL_CHANGE(self.OnCellChange)
        self.Bind(wx.grid.EVT_GRID_SELECT_CELL(self.OnSelectCell)

        self.Bind(wx.grid.EVT_GRID_EDITOR_SHOWN(self.OnEditorShown)
        self.Bind(wx.grid.EVT_GRID_EDITOR_HIDDEN(self.OnEditorHidden)
        self.Bind(wx.grid.EVT_GRID_EDITOR_CREATED(self.OnEditorCreated)
=======
        self.Bind(wx.grid.EVT_GRID_CELL_LEFT_CLICK, self.OnCellLeftClick)
        self.Bind(wx.grid.EVT_GRID_CELL_RIGHT_CLICK, self.OnCellRightClick)
        self.Bind(wx.grid.EVT_GRID_CELL_LEFT_DCLICK, self.OnCellLeftDClick)
        self.Bind(wx.grid.EVT_GRID_CELL_RIGHT_DCLICK, self.OnCellRightDClick)

        self.Bind(wx.grid.EVT_GRID_LABEL_LEFT_CLICK, self.OnLabelLeftClick)
        self.Bind(wx.grid.EVT_GRID_LABEL_RIGHT_CLICK, self.OnLabelRightClick)
        self.Bind(wx.grid.EVT_GRID_LABEL_LEFT_DCLICK, self.OnLabelLeftDClick)
        self.Bind(wx.grid.EVT_GRID_LABEL_RIGHT_DCLICK, self.OnLabelRightDClick)

        self.Bind(wx.grid.EVT_GRID_ROW_SIZE, self.OnRowSize)
        self.Bind(wx.grid.EVT_GRID_COL_SIZE, self.OnColSize)

        self.Bind(wx.grid.EVT_GRID_RANGE_SELECT, self.OnRangeSelect)
        self.Bind(wx.grid.EVT_GRID_CELL_CHANGE, self.OnCellChange)
        self.Bind(wx.grid.EVT_GRID_SELECT_CELL, self.OnSelectCell)

        self.Bind(wx.grid.EVT_GRID_EDITOR_SHOWN, self.OnEditorShown)
        self.Bind(wx.grid.EVT_GRID_EDITOR_HIDDEN, self.OnEditorHidden)
        self.Bind(wx.grid.EVT_GRID_EDITOR_CREATED, self.OnEditorCreated)

        return
>>>>>>> 9c4c915b

    def SetColLabelsVisible(self, show=True):
        """ This only works if you 'hide' then 'show' the labels.
        """
        if not show:
            self._default_col_label_size = self.GetColLabelSize()
            self.SetColLabelSize(0)
        else:
            self.SetColLabelSize(self._default_col_label_size)
        return

    def SetRowLabelsVisible(self, show=True):
        """ This only works if you 'hide' then 'show' the labels.
        """
        if not show:
            self._default_row_label_size = self.GetRowLabelSize()
            self.SetRowLabelSize(0)
        else:
            self.SetRowLabelSize(self._default_row_label_size)
        return

    def SetTable(self, table, *args):
        """ Some versions of wxPython do not return the correct
        table - hence we store our own copy here - weak ref?
        todo - does this apply to Enthought?
        """
        self._table = table
        return Grid.SetTable(self, table, *args)

    def GetTable(self):
        # Terminate editing of the current cell to force an update of the table
        self.DisableCellEditControl()
        return self._table

    def Reset(self):
        """ Resets the view based on the data in the table.

        Call this when rows are added or destroyed.
        """
        self._table.ResetView(self)

    def OnCellLeftClick(self, evt):
        evt.Skip()

    def OnCellRightClick(self, evt):
        #print self.GetDefaultRendererForCell(evt.GetRow(), evt.GetCol())
        evt.Skip()

    def OnCellLeftDClick(self, evt):
        if self.CanEnableCellControl():
            self.EnableCellEditControl()
        evt.Skip()

    def OnCellRightDClick(self, evt):
        evt.Skip()

    def OnLabelLeftClick(self, evt):
        evt.Skip()

    def OnLabelRightClick(self, evt):
        evt.Skip()

    def OnLabelLeftDClick(self, evt):
        evt.Skip()

    def OnLabelRightDClick(self, evt):
        evt.Skip()

    def OnRowSize(self, evt):
        evt.Skip()

    def OnColSize(self, evt):
        evt.Skip()

    def OnRangeSelect(self, evt):
        #if evt.Selecting():
        #    print "OnRangeSelect: top-left %s, bottom-right %s\n" % (evt.GetTopLeftCoords(), evt.GetBottomRightCoords())
        evt.Skip()

    def OnCellChange(self, evt):
        evt.Skip()

    def OnIdle(self, evt):
        """ Immediately jumps into editing mode, bypassing the usual select mode
        of a spreadsheet. See also self.OnSelectCell().
        """

        if self.edit == True:
            if self.CanEnableCellControl():
                self.EnableCellEditControl()
            self.edit = False

        if self.moveTo is not None:
            self.SetGridCursor(self.moveTo[0], self.moveTo[1])
            self.moveTo = None

        evt.Skip()

    def OnSelectCell(self, evt):

        """ Immediately jumps into editing mode, bypassing the usual select mode
        of a spreadsheet. See also self.OnIdle().
        """
        self.edit = True
        evt.Skip()

    def OnEditorShown(self, evt):
        evt.Skip()

    def OnEditorHidden(self, evt):
        evt.Skip()

    def OnEditorCreated(self, evt):
        evt.Skip()
#-------------------------------------------------------------------------------<|MERGE_RESOLUTION|>--- conflicted
+++ resolved
@@ -76,28 +76,9 @@
         self.init_data_types()
         self.init_handlers()
 
-<<<<<<< HEAD
-        self.Bind(wx.grid.EVT_GRID_EDITOR_CREATED(self._on_editor_created)
-=======
         self.Bind(wx.grid.EVT_GRID_EDITOR_CREATED, self._on_editor_created)
->>>>>>> 9c4c915b
-
-        return
-
-
-    # # needed to handle problem in wx 2.6 with combobox cell editors
-    # def _on_editor_created(self, evt):
-
-<<<<<<< HEAD
-    #     editor = evt.GetControl()
-    #     editor.PushEventHandler(ComboboxFocusHandler())
-=======
-        editor = evt.GetControl()
-        #editor.PushEventHandler(ComboboxFocusHandler())
->>>>>>> 9c4c915b
-
-    #     evt.Skip()
-    #     return
+
+        return
 
     def init_labels(self):
         self.SetLabelFont(wx.Font(self.GetFont().GetPointSize(),
@@ -118,28 +99,6 @@
 
     def init_handlers(self):
 
-<<<<<<< HEAD
-        self.Bind(wx.grid.EVT_GRID_CELL_LEFT_CLICK(self.OnCellLeftClick)
-        self.Bind(wx.grid.EVT_GRID_CELL_RIGHT_CLICK(self.OnCellRightClick)
-        self.Bind(wx.grid.EVT_GRID_CELL_LEFT_DCLICK(self.OnCellLeftDClick)
-        self.Bind(wx.grid.EVT_GRID_CELL_RIGHT_DCLICK(self.OnCellRightDClick)
-
-        self.Bind(wx.grid.EVT_GRID_LABEL_LEFT_CLICK(self.OnLabelLeftClick)
-        self.Bind(wx.grid.EVT_GRID_LABEL_RIGHT_CLICK(self.OnLabelRightClick)
-        self.Bind(wx.grid.EVT_GRID_LABEL_LEFT_DCLICK(self.OnLabelLeftDClick)
-        self.Bind(wx.grid.EVT_GRID_LABEL_RIGHT_DCLICK(self.OnLabelRightDClick)
-
-        self.Bind(wx.grid.EVT_GRID_ROW_SIZE(self.OnRowSize)
-        self.Bind(wx.grid.EVT_GRID_COL_SIZE(self.OnColSize)
-
-        self.Bind(wx.grid.EVT_GRID_RANGE_SELECT(self.OnRangeSelect)
-        self.Bind(wx.grid.EVT_GRID_CELL_CHANGE(self.OnCellChange)
-        self.Bind(wx.grid.EVT_GRID_SELECT_CELL(self.OnSelectCell)
-
-        self.Bind(wx.grid.EVT_GRID_EDITOR_SHOWN(self.OnEditorShown)
-        self.Bind(wx.grid.EVT_GRID_EDITOR_HIDDEN(self.OnEditorHidden)
-        self.Bind(wx.grid.EVT_GRID_EDITOR_CREATED(self.OnEditorCreated)
-=======
         self.Bind(wx.grid.EVT_GRID_CELL_LEFT_CLICK, self.OnCellLeftClick)
         self.Bind(wx.grid.EVT_GRID_CELL_RIGHT_CLICK, self.OnCellRightClick)
         self.Bind(wx.grid.EVT_GRID_CELL_LEFT_DCLICK, self.OnCellLeftDClick)
@@ -162,7 +121,6 @@
         self.Bind(wx.grid.EVT_GRID_EDITOR_CREATED, self.OnEditorCreated)
 
         return
->>>>>>> 9c4c915b
 
     def SetColLabelsVisible(self, show=True):
         """ This only works if you 'hide' then 'show' the labels.
