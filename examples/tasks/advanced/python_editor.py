--- conflicted
+++ resolved
@@ -1,13 +1,3 @@
-<<<<<<< HEAD
-from pyface.toolkit import toolkit_object
-
-if toolkit_object.toolkit == "wx":
-    from python_editor_wx import PythonEditor
-elif toolkit_object.toolkit == "qt4":
-    from python_editor_qt4 import PythonEditor
-else:
-    raise RuntimeError("Unsupported toolkit %s" % toolkit_object.toolkit)
-=======
 from pyface.toolkit import toolkit
 
 if toolkit.toolkit == "wx":
@@ -15,5 +5,4 @@
 elif toolkit.toolkit == "qt4":
     from python_editor_qt4 import PythonEditor
 else:
-    raise RuntimeError("Unsupported toolkit %s" % toolkit.toolkit)
->>>>>>> 8b006017
+    raise RuntimeError("Unsupported toolkit %s" % toolkit.toolkit)