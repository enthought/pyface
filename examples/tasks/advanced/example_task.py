# Enthought library imports.
from pyface.tasks.api import Task, TaskLayout, PaneItem, IEditor, \
    IEditorAreaPane, EditorAreaPane
from pyface.tasks.action.api import DockPaneToggleGroup, SMenuBar, \
    SMenu, SToolBar, TaskAction
from pyface.api import ConfirmationDialog, FileDialog, \
    ImageResource, YES, OK, CANCEL
from traits.api import on_trait_change, Property, Instance

# Local imports.
from example_panes import PythonScriptBrowserPane
from python_editor import PythonEditor

class ExampleTask(Task):
    """ A simple task for editing Python code.
    """

    #### Task interface #######################################################

    id = 'example.example_task'

    name = 'Multi-Tab Editor'

    active_editor = Property(Instance(IEditor),
                             depends_on='editor_area.active_editor')

    editor_area = Instance(IEditorAreaPane)

    menu_bar = SMenuBar(SMenu(TaskAction(name='New', method='new',
                                         accelerator='Ctrl+N'),
                              TaskAction(name='Open...', method='open',
                                         accelerator='Ctrl+O'),
                              TaskAction(name='Save', method='save',
                                         accelerator='Ctrl+S'),
                              id='File', name='&File'),
                        SMenu(DockPaneToggleGroup(),
                              id='View', name='&View'))

<<<<<<< HEAD
    tool_bars = [SToolBar(TaskAction(method='new',
                                     tooltip='New file',
                                     image=ImageResource('document_new')),
                          TaskAction(method='open',
                                     tooltip='Open a file',
                                     image=ImageResource('document_open')),
                          TaskAction(method='save',
                                     tooltip='Save the current file',
                                     image=ImageResource('document_save')),
                          image_size=(32, 32),
                          show_tool_names=False),]
=======
    tool_bars = [ SToolBar(TaskAction(method='new',
                                      tooltip='New file',
                                      image=ImageResource('document_new')),
                           TaskAction(method='open',
                                      tooltip='Open a file',
                                      image=ImageResource('document_open')),
                           TaskAction(method='save',
                                      tooltip='Save the current file',
                                      image=ImageResource('document_save')),
                           image_size = (32, 32), show_tool_names=False), ]
>>>>>>> 73f7c31d

    ###########################################################################
    # 'Task' interface.
    ###########################################################################

    def _default_layout_default(self):
        return TaskLayout(
            left=PaneItem('example.python_script_browser_pane'))

    def activated(self):
        """ Overriden to set the window's title.
        """
        return
        filename = self.active_editor.path if self.active_editor else ''
        self.window.title = filename if filename else 'Untitled'

    def create_central_pane(self):
        """ Create the central pane: the script editor.
        """
        self.editor_area = EditorAreaPane()
        return self.editor_area

    def create_dock_panes(self):
        """ Create the file browser and connect to its double click event.
        """
        browser = PythonScriptBrowserPane()
        handler = lambda: self._open_file(browser.selected_file)
        browser.on_trait_change(handler, 'activated')
        return [ browser ]

    ###########################################################################
    # 'ExampleTask' interface.
    ###########################################################################

    def new(self):
        """ Opens a new empty window
        """
        editor = PythonEditor()
        self.editor_area.add_editor(editor)
        self.editor_area.activate_editor(editor)
        self.activated()

    def open(self):
        """ Shows a dialog to open a file.
        """
        dialog = FileDialog(parent=self.window.control, wildcard='*.py')
        if dialog.open() == OK:
            self._open_file(dialog.path)

    def save(self):
        """ Attempts to save the current file, prompting for a path if
            necessary. Returns whether the file was saved.
        """
        editor = self.active_editor
        try:
            editor.save()
        except IOError:
            # If you are trying to save to a file that doesn't exist, open up a
            # FileDialog with a 'save as' action.
            dialog = FileDialog(parent=self.window.control,
                                action='save as', wildcard='*.py')
            if dialog.open() == OK:
                editor.save(dialog.path)
            else:
                return False
        return True

    ###########################################################################
    # Protected interface.
    ###########################################################################

    def _open_file(self, filename):
        """ Opens the file at the specified path in the editor.
        """
        editor = PythonEditor(path=filename)
        self.editor_area.add_editor(editor)
        self.editor_area.activate_editor(editor)
        self.activated()

    def _prompt_for_save(self):
        """ Prompts the user to save if necessary. Returns whether the dialog
            was cancelled.
        """
        dirty_editors = dict([(editor.name, editor)
                              for editor in self.editor_area.editors
                              if editor.dirty])
        if not dirty_editors.keys():
            return True
        message = 'You have unsaved files. Would you like to save them?'
        dialog = ConfirmationDialog(parent=self.window.control,
                                    message=message, cancel=True,
                                    default=CANCEL, title='Save Changes?')
        result = dialog.open()
        if result == CANCEL:
            return False
        elif result == YES:
            for name, editor in dirty_editors.items():
                editor.save(editor.path)
        return True

    #### Trait change handlers ################################################

    @on_trait_change('window:closing')
    def _prompt_on_close(self, event):
        """ Prompt the user to save when exiting.
        """
        close = self._prompt_for_save()
        event.veto = not close

    #### Trait property getter/setters ########################################

    def _get_active_editor(self):
        if self.editor_area is not None:
            return self.editor_area.active_editor
        return None<|MERGE_RESOLUTION|>--- conflicted
+++ resolved
@@ -36,7 +36,6 @@
                         SMenu(DockPaneToggleGroup(),
                               id='View', name='&View'))
 
-<<<<<<< HEAD
     tool_bars = [SToolBar(TaskAction(method='new',
                                      tooltip='New file',
                                      image=ImageResource('document_new')),
@@ -48,18 +47,6 @@
                                      image=ImageResource('document_save')),
                           image_size=(32, 32),
                           show_tool_names=False),]
-=======
-    tool_bars = [ SToolBar(TaskAction(method='new',
-                                      tooltip='New file',
-                                      image=ImageResource('document_new')),
-                           TaskAction(method='open',
-                                      tooltip='Open a file',
-                                      image=ImageResource('document_open')),
-                           TaskAction(method='save',
-                                      tooltip='Save the current file',
-                                      image=ImageResource('document_save')),
-                           image_size = (32, 32), show_tool_names=False), ]
->>>>>>> 73f7c31d
 
     ###########################################################################
     # 'Task' interface.
