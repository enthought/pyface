--- conflicted
+++ resolved
@@ -16,20 +16,12 @@
 
 from traits.api import Bool, Dict, HasStrictTraits, Instance, Int, Str, List
 
-<<<<<<< HEAD
-from pyface.api import ApplicationWindow, GUI
+from pyface.api import ApplicationWindow, GUI, Image, ImageResource
 from pyface.color import Color
 from pyface.data_view.i_data_view_widget import IDataViewWidget
 from pyface.data_view.data_view_widget import DataViewWidget
 from pyface.data_view.value_types.api import (
-    ColorValue, IntValue, TextValue, no_value
-=======
-from pyface.api import ApplicationWindow, GUI, Image, ImageResource
-from pyface.data_view.i_data_view_widget import IDataViewWidget
-from pyface.data_view.data_view_widget import DataViewWidget
-from pyface.data_view.value_types.api import (
-    BoolValue, IntValue, TextValue, no_value
->>>>>>> b3b0e816
+    BoolValue, ColorValue, IntValue, TextValue, no_value
 )
 
 from column_data_model import (
@@ -57,11 +49,9 @@
 
     age = Int
 
-<<<<<<< HEAD
     favorite_color = Instance(Color)
-=======
+
     contacted = Bool
->>>>>>> b3b0e816
 
     address = Instance(Address)
 
@@ -90,15 +80,14 @@
             value_type=IntValue(minimum=0),
         ),
         HasTraitsRowInfo(
-<<<<<<< HEAD
             title="Favorite Color",
             value="favorite_color",
             value_type=ColorValue(),
-=======
+        ),
+        HasTraitsRowInfo(
             title="Contacted",
             value="contacted",
             value_type=BoolValue(true_text="Yes", false_text="No"),
->>>>>>> b3b0e816
         ),
         HasTraitsRowInfo(
             title="Address",
@@ -159,6 +148,7 @@
         self.data_view.destroy()
         super().destroy()
 
+
 male_names = [
     'Michael', 'Edward', 'Timothy', 'James', 'George', 'Ralph', 'David',
     'Martin', 'Bryce', 'Richard', 'Eric', 'Travis', 'Robert', 'Bryan',
@@ -179,8 +169,10 @@
 any_name = partial(choice, all_names)
 age = partial(randint, 15, 72)
 
+
 def favorite_color():
     return Color(hsv=(uniform(0.0, 1.0), 1.0, 1.0))
+
 
 def family_name():
     return choice([
