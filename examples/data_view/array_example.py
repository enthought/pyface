# (C) Copyright 2005-2020 Enthought, Inc., Austin, TX
# All rights reserved.
#
# This software is provided without warranty under the terms of the BSD
# license included in LICENSE.txt and may be redistributed only under
# the conditions described in the aforementioned license. The license
# is also available online at http://www.enthought.com/licenses/BSD.txt
#
# Thanks for using Enthought open source!

""" Example showing DataView for ArrayDataModel. """

import logging

import numpy as np

from traits.api import Array, Instance, observe

from pyface.api import ApplicationWindow, GUI
from pyface.drop_handler import FileDropHandler
from pyface.data_view.data_models.array_data_model import ArrayDataModel
from pyface.data_view.exporters.row_exporter import RowExporter
from pyface.data_view.data_formats import table_format, csv_format, npy_format
from pyface.data_view.data_view_widget import DataViewWidget
from pyface.data_view.i_data_view_widget import IDataViewWidget
from pyface.data_view.value_types.api import FloatValue


logger = logging.getLogger(__name__)


class MainWindow(ApplicationWindow):
    """ The main application window. """

    data = Array()

    data_view = Instance(IDataViewWidget)

    def load_data(self, path):
        try:
            self.data = np.load(path)
        except Exception:
            logger.exception()

    def _create_contents(self, parent):
        """ Creates the left hand side or top depending on the style. """

        self.data_view = DataViewWidget(
            parent=parent,
            data_model=ArrayDataModel(
                data=self.data,
                value_type=FloatValue(),
            ),
<<<<<<< HEAD
            selection_mode='extended',
            exporters=[
                RowExporter(format=table_format),
                RowExporter(format=csv_format),
                RowExporter(format=npy_format),
            ]
=======
            drop_handlers=[
                FileDropHandler(extensions=['.npy'], open_file=self.load_data),
            ],
>>>>>>> 61ac7e15
        )
        self.data_view._create()
        return self.data_view.control

    def destroy(self):
        self.data_view.destroy()
        super().destroy()

    @observe('data')
    def _data_updated(self, event):
        if self.data_view is not None:
            self.data_view.data_model.data = self.data

    def _data_default(self):
        return np.random.uniform(size=(10000, 10, 10))*1000000


# Application entry point.
if __name__ == "__main__":
    logging.basicConfig(level=logging.INFO)

    # Create the GUI (this does NOT start the GUI event loop).
    gui = GUI()

    # Create and open the main window.
    window = MainWindow()
    window.open()

    # Start the GUI event loop!
    gui.start_event_loop()<|MERGE_RESOLUTION|>--- conflicted
+++ resolved
@@ -51,18 +51,15 @@
                 data=self.data,
                 value_type=FloatValue(),
             ),
-<<<<<<< HEAD
             selection_mode='extended',
             exporters=[
                 RowExporter(format=table_format),
                 RowExporter(format=csv_format),
                 RowExporter(format=npy_format),
-            ]
-=======
+            ],
             drop_handlers=[
                 FileDropHandler(extensions=['.npy'], open_file=self.load_data),
             ],
->>>>>>> 61ac7e15
         )
         self.data_view._create()
         return self.data_view.control
