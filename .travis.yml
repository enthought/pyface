--- conflicted
+++ resolved
@@ -10,32 +10,17 @@
 
 matrix:
   include:
-<<<<<<< HEAD
-    - env: RUNTIME=2.7 TOOLKITS="pyqt pyside"
-    - env: RUNTIME=2.7 TOOLKITS="pyside2"
-    - env: RUNTIME=3.5 TOOLKITS="pyqt pyqt5"
     - env: RUNTIME=3.6 TOOLKITS="pyqt pyqt5 pyside2"
+    - env: RUNTIME=3.6 TOOLKITS="wx"
     - os: osx
-      env: RUNTIME=2.7 TOOLKITS="pyside pyqt"
+      env: RUNTIME=3.6 TOOLKITS="pyqt pyqt5 pyside2"
     - os: osx
-      env: RUNTIME=2.7 TOOLKITS="pyside2"
-    - os: osx
-      env: RUNTIME=3.5 TOOLKITS="pyqt pyqt5"
-    - os: osx
-      env: RUNTIME=3.6 TOOLKITS="pyqt pyqt5 pyside2 wx"
+      env: RUNTIME=3.6 TOOLKITS="wx"
   fast_finish: true
   allow_failures:
-    - env: RUNTIME=2.7 TOOLKITS="pyside2"
-    - os: osx
-      env: RUNTIME=2.7 TOOLKITS="pyside2"
     - os: osx
       env: RUNTIME=3.6 TOOLKITS="wx"
-=======
-    - env: RUNTIME=3.6 TOOLKITS="pyqt pyqt5 pyside2"
-    - os: osx
-      env: RUNTIME=3.6 TOOLKITS="pyqt pyqt5 pyside2"
   fast_finish: true
->>>>>>> eab3252e
 
 branches:
   only:
